// Copyright 2000-2022 JetBrains s.r.o. and contributors. Use of this source code is governed by the Apache 2.0 license.
package org.jetbrains.kotlin.idea.runConfigurations.jvm

import com.intellij.codeInsight.runner.JavaMainMethodProvider
import com.intellij.openapi.application.runReadAction
import com.intellij.openapi.progress.ProgressManager
import com.intellij.psi.PsiClass
import com.intellij.psi.PsiMethod
import org.jetbrains.kotlin.asJava.classes.KtLightClassBase
import org.jetbrains.kotlin.asJava.classes.KtLightClassForFacade
import org.jetbrains.kotlin.asJava.toLightMethods
import org.jetbrains.kotlin.idea.base.codeInsight.KotlinMainFunctionDetector
import org.jetbrains.kotlin.idea.base.codeInsight.findMain
import org.jetbrains.kotlin.idea.base.codeInsight.hasMain
import org.jetbrains.kotlin.psi.KtClassOrObject
import org.jetbrains.kotlin.psi.KtNamedFunction

class KotlinMainMethodProvider : JavaMainMethodProvider {
    override fun isApplicable(clazz: PsiClass): Boolean {
        return clazz is KtLightClassBase
    }

    override fun hasMainMethod(clazz: PsiClass): Boolean {
        val lightClassBase = clazz as? KtLightClassBase
<<<<<<< HEAD
        val mainFunctionDetector = KotlinMainFunctionDetector.getInstance()
        if (lightClassBase is KtLightClassForFacadeBase) {
=======
        val mainFunctionDetector = KotlinMainFunctionDetector.getInstanceDumbAware(clazz.project)
        if (lightClassBase is KtLightClassForFacade) {
>>>>>>> 1a607214
            return runReadAction { lightClassBase.files.any { mainFunctionDetector.hasMain(it) } }
        }
        val classOrObject = lightClassBase?.kotlinOrigin ?: return false
        return runReadAction { mainFunctionDetector.hasMain(classOrObject) }
    }

    override fun findMainInClass(clazz: PsiClass): PsiMethod? =
        runReadAction {
            val lightClassBase = clazz as? KtLightClassBase
<<<<<<< HEAD
            val mainFunctionDetector = KotlinMainFunctionDetector.getInstance()
            if (lightClassBase is KtLightClassForFacadeBase) {
=======
            val mainFunctionDetector = KotlinMainFunctionDetector.getInstanceDumbAware(clazz.project)
            if (lightClassBase is KtLightClassForFacade) {
>>>>>>> 1a607214
                return@runReadAction lightClassBase.files
                    .asSequence()
                    .flatMap { it.declarations }
                    .mapNotNull { declaration ->
                        ProgressManager.checkCanceled()
                        when (declaration) {
                            is KtNamedFunction -> declaration.takeIf(mainFunctionDetector::isMain)
                            is KtClassOrObject -> mainFunctionDetector.findMain(declaration)
                            else -> null
                        }
                    }.flatMap { it.toLightMethods() }
                    .firstOrNull()
            }

            val classOrObject = lightClassBase?.kotlinOrigin ?: return@runReadAction null
            mainFunctionDetector.findMain(classOrObject)?.toLightMethods()?.firstOrNull()
        }
}<|MERGE_RESOLUTION|>--- conflicted
+++ resolved
@@ -22,13 +22,8 @@
 
     override fun hasMainMethod(clazz: PsiClass): Boolean {
         val lightClassBase = clazz as? KtLightClassBase
-<<<<<<< HEAD
-        val mainFunctionDetector = KotlinMainFunctionDetector.getInstance()
-        if (lightClassBase is KtLightClassForFacadeBase) {
-=======
         val mainFunctionDetector = KotlinMainFunctionDetector.getInstanceDumbAware(clazz.project)
         if (lightClassBase is KtLightClassForFacade) {
->>>>>>> 1a607214
             return runReadAction { lightClassBase.files.any { mainFunctionDetector.hasMain(it) } }
         }
         val classOrObject = lightClassBase?.kotlinOrigin ?: return false
@@ -38,13 +33,8 @@
     override fun findMainInClass(clazz: PsiClass): PsiMethod? =
         runReadAction {
             val lightClassBase = clazz as? KtLightClassBase
-<<<<<<< HEAD
-            val mainFunctionDetector = KotlinMainFunctionDetector.getInstance()
-            if (lightClassBase is KtLightClassForFacadeBase) {
-=======
             val mainFunctionDetector = KotlinMainFunctionDetector.getInstanceDumbAware(clazz.project)
             if (lightClassBase is KtLightClassForFacade) {
->>>>>>> 1a607214
                 return@runReadAction lightClassBase.files
                     .asSequence()
                     .flatMap { it.declarations }
