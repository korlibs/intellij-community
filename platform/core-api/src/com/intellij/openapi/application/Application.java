// Copyright 2000-2018 JetBrains s.r.o. Use of this source code is governed by the Apache 2.0 license that can be found in the LICENSE file.
package com.intellij.openapi.application;

import com.intellij.openapi.Disposable;
import com.intellij.openapi.components.ComponentManager;
import com.intellij.openapi.progress.ProcessCanceledException;
import com.intellij.openapi.util.Computable;
import com.intellij.openapi.util.Condition;
import com.intellij.openapi.util.ThrowableComputable;
import com.intellij.util.ThrowableRunnable;
import org.jetbrains.annotations.Contract;
import org.jetbrains.annotations.NotNull;

import java.awt.*;
import java.util.concurrent.Callable;
import java.util.concurrent.Future;

/**
 * Provides access to core application-wide functionality and methods for working with the IDEA
 * thread model. The thread model defines two main types of actions which can access the PSI and other
 * IDEA data structures: read actions (which do not modify the data) and write actions (which modify
 * some data).<p>
 * You can call methods requiring read access from the Swing event-dispatch thread without using
 * {@link #runReadAction} method. If you need to invoke such methods from another thread you have to use
 * {@link #runReadAction}. Multiple read actions can run at the same time without locking each other.
 * <p>
 * Write actions can be called only from the Swing thread using {@link #runWriteAction} method.
 * If there are read actions running at this moment {@code runWriteAction} is blocked until they are completed.
 */
public interface Application extends ComponentManager {
  /**
   * Runs the specified read action. Can be called from any thread. The action is executed immediately
   * if no write action is currently running, or blocked until the currently running write action completes.
   *
   * @param action the action to run.
   */
  void runReadAction(@NotNull Runnable action);

  /**
   * Runs the specified computation in a read action. Can be called from any thread. The action is executed
   * immediately if no write action is currently running, or blocked until the currently running write action
   * completes.
   *
   * @param computation the computation to perform.
   * @return the result returned by the computation.
   */
  <T> T runReadAction(@NotNull Computable<T> computation);

  /**
   * Runs the specified computation in a read action. Can be called from any thread. The action is executed
   * immediately if no write action is currently running, or blocked until the currently running write action
   * completes.
   *
   * @param computation the computation to perform.
   * @return the result returned by the computation.
   * @exception E re-frown from ThrowableComputable
   */
  <T, E extends Throwable> T runReadAction(@NotNull ThrowableComputable<T, E> computation) throws E;

  /**
   * Runs the specified write action. Must be called from the Swing dispatch thread. The action is executed
   * immediately if no read actions are currently running, or blocked until all read actions complete.
   *
   * @param action the action to run
   */
  void runWriteAction(@NotNull Runnable action);

  /**
   * Runs the specified computation in a write action. Must be called from the Swing dispatch thread.
   * The action is executed immediately if no read actions or write actions are currently running,
   * or blocked until all read actions and write actions complete.
   *
   * @param computation the computation to run
   * @return the result returned by the computation.
   */
  <T> T runWriteAction(@NotNull Computable<T> computation);

  /**
   * Runs the specified computation in a write action. Must be called from the Swing dispatch thread.
   * The action is executed immediately if no read actions or write actions are currently running,
   * or blocked until all read actions and write actions complete.
   *
   * @param computation the computation to run
   * @return the result returned by the computation.
   * @exception E re-frown from ThrowableComputable
   */
  <T, E extends Throwable> T runWriteAction(@NotNull ThrowableComputable<T, E> computation) throws E;

  /**
   * Returns true if there is currently executing write action of the specified class.
   *
   * @param actionClass the class of the write action to return.
   * @return true if the action is running, or false if no action of the specified class is currently executing.
   */
  boolean hasWriteAction(@NotNull Class<?> actionClass);

  /**
   * Asserts whether the read access is allowed.
   */
  void assertReadAccessAllowed();

  /**
   * Asserts whether the write access is allowed.
   */
  void assertWriteAccessAllowed();

  /**
   * Asserts whether the method is being called from the event dispatch thread.
   */
  void assertIsDispatchThread();

  /**
   * Adds an {@link ApplicationListener}.
   *
   * @param listener the listener to add
   */
  void addApplicationListener(@NotNull ApplicationListener listener);

  /**
   * Adds an {@link ApplicationListener}.
   *
   * @param listener the listener to add
   * @param parent the parent disposable which dispose will trigger this listener removal
   */
  void addApplicationListener(@NotNull ApplicationListener listener, @NotNull Disposable parent);

  /**
   * Removes an {@link ApplicationListener}.
   *
   * @param listener the listener to remove
   */
  void removeApplicationListener(@NotNull ApplicationListener listener);

  /**
   * Saves all open documents and projects.
   */
  void saveAll();

  /**
   * Saves application settings.
   * @see #saveSettings() about `isForce` parameter.
   * @param isForce Whether to force save non-roamable component configuration.
   */
  default void saveAll(boolean isForce) {
    saveAll();
  }

  /**
   * Saves application settings.
   */
  void saveSettings();

  /**
   * Saves application settings.
   * If `isForce` is `false`, non-roamable component configuration will be saved only if more than 4 minutes have been passed after the last save.
   * @param isForce Whether to force save non-roamable component configuration.
   */
  default void saveSettings(boolean isForce) {
    saveSettings();
  }

  /**
   * Exits the application, showing the exit confirmation prompt if it is enabled.
   */
  void exit();

  /**
   * Checks if the write access is currently allowed.
   *
   * @return true if the write access is currently allowed, false otherwise.
   * @see #assertWriteAccessAllowed()
   * @see #runWriteAction(Runnable)
   */
  @Contract(pure=true)
  boolean isWriteAccessAllowed();

  /**
   * Checks if the read access is currently allowed.
   *
   * @return true if the read access is currently allowed, false otherwise.
   * @see #assertReadAccessAllowed()
   * @see #runReadAction(Runnable)
   */
  @Contract(pure=true)
  boolean isReadAccessAllowed();

  /**
   * Checks if the current thread is the Swing dispatch thread.
   *
   * @return true if the current thread is the Swing dispatch thread, false otherwise.
   */
  @Contract(pure=true)
  boolean isDispatchThread();

  /**
   * @return a facade, which lets to call all those invokeLater() with a ActionCallback handle returned.
   */
  @NotNull
  ModalityInvokator getInvokator();

  /**
   * Causes {@code runnable.run()} to be executed asynchronously on the
   * AWT event dispatching thread, with {@link ModalityState#defaultModalityState()} modality state. This will happen after all
   * pending AWT events have been processed.<p/>
   *
   * Please use this method instead of {@link javax.swing.SwingUtilities#invokeLater(Runnable)} or {@link com.intellij.util.ui.UIUtil} methods
   * for the reasons described in {@link ModalityState} documentation.
   *
   * @param runnable the runnable to execute.
   */
  void invokeLater(@NotNull Runnable runnable);

  /**
   * Causes {@code runnable.run()} to be executed asynchronously on the
   * AWT event dispatching thread - unless the expiration condition is fulfilled.
   * This will happen after all pending AWT events have been processed and in {@link ModalityState#defaultModalityState()} modality state
   * (or a state with less modal dialogs open).<p/>
   *
   * Please use this method instead of {@link javax.swing.SwingUtilities#invokeLater(Runnable)} or {@link com.intellij.util.ui.UIUtil} methods
   * for the reasons described in {@link ModalityState} documentation.
   *
   * @param runnable the runnable to execute.
   * @param expired  condition to check before execution.
   */
  void invokeLater(@NotNull Runnable runnable, @NotNull Condition expired);

  /**
   * Causes {@code runnable.run()} to be executed asynchronously on the
   * AWT event dispatching thread, when IDEA is in the specified modality
   * state (or a state with less modal dialogs open).
   *
   * Please use this method instead of {@link javax.swing.SwingUtilities#invokeLater(Runnable)} or {@link com.intellij.util.ui.UIUtil} methods
   * for the reasons described in {@link ModalityState} documentation.
   *
   * @param runnable the runnable to execute.
   * @param state the state in which the runnable will be executed.
   */
  void invokeLater(@NotNull Runnable runnable, @NotNull ModalityState state);

  /**
   * Causes {@code runnable.run()} to be executed asynchronously on the
   * AWT event dispatching thread, when IDEA is in the specified modality
   * state(or a state with less modal dialogs open) - unless the expiration condition is fulfilled.
   * This will happen after all pending AWT events have been processed.
   *
   * Please use this method instead of {@link javax.swing.SwingUtilities#invokeLater(Runnable)} or {@link com.intellij.util.ui.UIUtil} methods
   * for the reasons described in {@link ModalityState} documentation.
   *
   * @param runnable the runnable to execute.
   * @param state the state in which the runnable will be executed.
   * @param expired  condition to check before execution.
   */
  void invokeLater(@NotNull Runnable runnable, @NotNull ModalityState state, @NotNull Condition expired);

  /**
   * <p>Causes {@code runnable.run()} to be executed synchronously on the
   * AWT event dispatching thread, when the IDE is in the specified modality
   * state (or a state with less modal dialogs open). This call blocks until all pending AWT events have been processed and (then)
   * {@code runnable.run()} returns.</p>
   *
   * <p>If current thread is an event dispatch thread then {@code runnable.run()}
   * is executed immediately regardless of the modality state.</p>
   *
   * Please use this method instead of {@link javax.swing.SwingUtilities#invokeAndWait(Runnable)} or {@link com.intellij.util.ui.UIUtil} methods
   * for the reasons described in {@link ModalityState} documentation.
   *
   * @param runnable the runnable to execute.
   * @param modalityState the state in which the runnable will be executed.
   * @throws ProcessCanceledException when the current thread is interrupted
   */
  void invokeAndWait(@NotNull Runnable runnable, @NotNull ModalityState modalityState) throws ProcessCanceledException;

  /**
   * Same as {@link #invokeAndWait(Runnable, ModalityState)}, using {@link ModalityState#defaultModalityState()}.
   */
  void invokeAndWait(@NotNull Runnable runnable) throws ProcessCanceledException;

  /**
   * Returns current modality state corresponding to the currently opened modal dialogs. Can only be invoked on AWT thread.
   *
   * @return the current modality state.
   * @see ModalityState#current()
   */
  @NotNull
  ModalityState getCurrentModalityState();

  /**
   * Returns the modality state for the dialog to which the specified component belongs.
   *
   * @param c the component for which the modality state is requested.
   * @return the modality state.
   * @see ModalityState#stateForComponent(Component)
   */
  @NotNull
  ModalityState getModalityStateForComponent(@NotNull Component c);

  /**
   * When invoked on AWT thread, returns {@link #getCurrentModalityState()} ()}. When invoked in the thread of some modal progress, returns modality state
   * corresponding to that progress' dialog. Otherwise, returns {@link #getNoneModalityState()}.
   *
   * @return the modality state for the current thread.
   * @see ModalityState#defaultModalityState()
   */
  @NotNull
  ModalityState getDefaultModalityState();

  /**
   * Returns the modality state representing the state when no modal dialogs
   * are active.
   *
   * @return the modality state for no modal dialogs.
   * @see ModalityState#NON_MODAL
   */
  @NotNull
  ModalityState getNoneModalityState();

  /**
   * Returns modality state which is active anytime. Please don't use it unless absolutely needed for the reasons described in
   * {@link ModalityState} documentation.
   * @return modality state
   * @see ModalityState#any()
   */
  @NotNull
  ModalityState getAnyModalityState();

  /**
   * Returns the time of IDEA start, in milliseconds since midnight, January 1, 1970 UTC.
   *
   * @return the IDEA start time.
   */
  long getStartTime();

  /**
   * Returns the time in milliseconds during which IDEA received no input events.
   *
   * @return the idle time of IDEA.
   */
  long getIdleTime();

  /**
   * Checks if IDEA is currently running unit tests. No UI should be shown when unit
   * tests are being executed.
   *
   * @return true if IDEA is running unit tests, false otherwise
   */
  boolean isUnitTestMode();

  /**
   * Checks if IDEA is running as a command line applet or in unit test mode.
   * No UI should be shown when IDEA is running in this mode.
   *
   * @return true if IDEA is running in UI-less mode, false otherwise
   */
  boolean isHeadlessEnvironment();

  boolean isOnAir();

  boolean hasUI();

  /**
   * Checks if IDEA is running as a command line applet or in unit test mode.
   * UI can be shown (e.g. diff frame)
   *
   * @return true if IDEA is running in command line  mode, false otherwise
   */
  boolean isCommandLine();

  /**
   * Requests pooled thread to execute the action.
   * This pool is an<ul>
   * <li>Unbounded.</li>
   * <li>Application-wide, always active, non-shutdownable singleton.</li>
   * </ul>
   * You can use this pool for long-running and/or IO-bound tasks.
   * @param action to be executed
   * @return future result
   */
  @NotNull
  Future<?> executeOnPooledThread(@NotNull Runnable action);

  /**
   * Requests pooled thread to execute the action.
   * This pool is<ul>
   * <li>Unbounded.</li>
   * <li>Application-wide, always active, non-shutdownable singleton.</li>
   * </ul>
   * You can use this pool for long-running and/or IO-bound tasks.
   * @param action to be executed
   * @return future result
   */
  @NotNull
  <T> Future<T> executeOnPooledThread(@NotNull Callable<T> action);

  /**
   * @return true if application is currently disposing (but not yet disposed completely)
   */
  boolean isDisposeInProgress();

  /**
   * Checks if IDEA is capable of restarting itself on the current platform and with the current execution mode.
   *
   * @return true if IDEA can restart itself, false otherwise.
   * @since 8.1
   */
  boolean isRestartCapable();

  /**
   * Exits and restarts IDEA. If the current platform is not restart capable, only exits.
   *
   * @since 8.1
   */
  void restart();

  /**
   * Checks if the application is active
   * @return true if one of application windows is focused, false -- otherwise
   * @since 9.0
   */
  boolean isActive();

  /**
   * Use {@link #runReadAction(Runnable)} instead
   */
  @NotNull
  @Deprecated
  AccessToken acquireReadActionLock();

  /**
   * Returns lock used for write operations, should be closed in finally block
   * @see #runWriteAction
   * @see WriteAction#run(ThrowableRunnable)
   * @see WriteAction#compute(ThrowableComputable)
   */
  @NotNull
  @Deprecated
  AccessToken acquireWriteActionLock(@NotNull Class marker);

  boolean isInternal();

  boolean isEAP();

<<<<<<< HEAD
  /**  Use {@link AppUIExecutor#onUiThread} */
  @NotNull
  default AppUIExecutor createUIExecutor(@NotNull ModalityState modalityState) {
    throw new UnsupportedOperationException("createUIExecutor is not implemented in " + getClass());
  }

  default boolean isNoBackgroundMode() {
    return isUnitTestMode() || (isHeadlessEnvironment() && !isOnAir());
  }
=======
>>>>>>> b6c0ca70
}<|MERGE_RESOLUTION|>--- conflicted
+++ resolved
@@ -439,16 +439,7 @@
 
   boolean isEAP();
 
-<<<<<<< HEAD
-  /**  Use {@link AppUIExecutor#onUiThread} */
-  @NotNull
-  default AppUIExecutor createUIExecutor(@NotNull ModalityState modalityState) {
-    throw new UnsupportedOperationException("createUIExecutor is not implemented in " + getClass());
-  }
-
   default boolean isNoBackgroundMode() {
     return isUnitTestMode() || (isHeadlessEnvironment() && !isOnAir());
   }
-=======
->>>>>>> b6c0ca70
 }