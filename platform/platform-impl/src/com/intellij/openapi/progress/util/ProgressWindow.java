--- conflicted
+++ resolved
@@ -84,16 +84,12 @@
     myCancelText = cancelText;
     setModalityProgress(shouldShowBackground ? null : this);
     ApplicationManager.getApplication().getMessageBus().syncPublisher(TOPIC).progressWindowCreated(this);
-<<<<<<< HEAD
     myDialog = ProgressDialogFactory.SERVICE.getInstance().createProgressDialog(this, project, cancelText, shouldShowBackground, parentComponent);
-=======
 
     if (myProject != null) {
       Disposer.register(myProject, this);
     }
->>>>>>> bd50525b
-  }
-
+  }
 
   @Override
   public synchronized void start() {
@@ -116,7 +112,7 @@
    * <p/>
    * Default value is {@link #DEFAULT_PROGRESS_DIALOG_POSTPONE_TIME_MILLIS}
    *
-   * @param delayInMillis new delay time in milliseconds
+   * @param delayInMillis   new delay time in milliseconds
    */
   public void setDelayInMillis(int delayInMillis) {
     myDelayInMillis = delayInMillis;
@@ -131,39 +127,7 @@
     // executed in a small amount of time. Problem: UI blinks and looks ugly if we show progress dialog that disappears shortly
     // for each of them. Solution is to postpone the tasks of showing progress dialog. Hence, it will not be shown at all
     // if the task is already finished when the time comes.
-<<<<<<< HEAD
     myDialog.prepareShowDialog(myDelayInMillis);
-=======
-    Timer timer = UIUtil.createNamedTimer("Progress window timer",myDelayInMillis, new ActionListener() {
-      @Override
-      public void actionPerformed(ActionEvent e) {
-        ApplicationManager.getApplication().invokeLater(() -> {
-          if (isRunning()) {
-            if (myDialog != null) {
-              final DialogWrapper popup = myDialog.myPopup;
-              if (popup != null) {
-                myFocusTrackback.registerFocusComponent(new FocusTrackback.ComponentQuery() {
-                  @Override
-                  public Component getComponent() {
-                    return popup.getPreferredFocusedComponent();
-                  }
-                });
-                if (popup.isShowing()) {
-                  myDialog.myWasShown = true;
-                }
-              }
-            }
-            showDialog();
-          }
-          else {
-            Disposer.dispose(ProgressWindow.this);
-          }
-        }, getModalityState());
-      }
-    });
-    timer.setRepeats(false);
-    timer.start();
->>>>>>> bd50525b
   }
 
   @Override
@@ -178,25 +142,9 @@
       LOG.assertTrue(!myStoppedAlready);
     }
 
-    enterModality();
     init.run();
 
-<<<<<<< HEAD
     myDialog.startBlocking(myShouldShowCancel);
-=======
-    IdeEventQueue.getInstance().pumpEventsForHierarchy(myDialog.myPanel, object -> {
-      if (myShouldShowCancel &&
-          object instanceof KeyEvent &&
-          object.getID() == KeyEvent.KEY_PRESSED &&
-          ((KeyEvent)object).getKeyCode() == KeyEvent.VK_ESCAPE &&
-          ((KeyEvent)object).getModifiers() == 0) {
-        SwingUtilities.invokeLater(() -> cancel());
-      }
-      return isStarted() && !isRunning();
-    });
->>>>>>> bd50525b
-
-    exitModality();
   }
 
   @NotNull
@@ -248,36 +196,17 @@
       myDialog.setWillBeSheduledForRestore();
     }
 
-<<<<<<< HEAD
-    UIUtil.invokeLaterIfNeeded(new Runnable() {
-      @Override
-      public void run() {
+    UIUtil.invokeLaterIfNeeded(() ->{
+
         if (myDialog != null) {
           myDialog.hide();
         }
 
-        synchronized (ProgressWindow.this) {
+
+
+        synchronized (this) {
           myStoppedAlready = true;
-=======
-    UIUtil.invokeLaterIfNeeded(() -> {
-      boolean wasShowing = isDialogShowing();
-      if (myDialog != null) {
-        myDialog.hide();
-      }
-
-      if (myFocusTrackback != null) {
-        if (wasShowing) {
-          myFocusTrackback.restoreFocus();
         }
-        else {
-          myFocusTrackback.consume();
->>>>>>> bd50525b
-        }
-      }
-
-      synchronized (this) {
-        myStoppedAlready = true;
-      }
 
       Disposer.dispose(this);
     });
