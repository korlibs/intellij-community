--- conflicted
+++ resolved
@@ -165,13 +165,9 @@
         projectToClose = openProjects[openProjects.length - 1];
       }
 
-<<<<<<< HEAD
       if (ApplicationManager.getApplication().isOnAir()) {
         if (!ProjectUtil.closeAndDispose(projectToClose)) return null;
-      } else {if (ProjectAttachProcessor.canAttachToProject()) {
-=======
-      if (ProjectAttachProcessor.canAttachToProject() && GeneralSettings.getInstance().getConfirmOpenNewProject() == GeneralSettings.OPEN_PROJECT_ASK) {
->>>>>>> 9b4896ae
+      } else {if (ProjectAttachProcessor.canAttachToProject() && GeneralSettings.getInstance().getConfirmOpenNewProject() == GeneralSettings.OPEN_PROJECT_ASK) {
         final OpenOrAttachDialog dialog = new OpenOrAttachDialog(projectToClose, isReopen, isReopen ? "Reopen Project" : "Open Project");
 
         if (!dialog.showAndGet()) {
