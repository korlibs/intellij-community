/*
 * Copyright 2000-2016 JetBrains s.r.o.
 *
 * Licensed under the Apache License, Version 2.0 (the "License");
 * you may not use this file except in compliance with the License.
 * You may obtain a copy of the License at
 *
 * http://www.apache.org/licenses/LICENSE-2.0
 *
 * Unless required by applicable law or agreed to in writing, software
 * distributed under the License is distributed on an "AS IS" BASIS,
 * WITHOUT WARRANTIES OR CONDITIONS OF ANY KIND, either express or implied.
 * See the License for the specific language governing permissions and
 * limitations under the License.
 */

package com.intellij.util.indexing.impl;

import com.intellij.util.indexing.ValueContainer;
import com.intellij.util.io.DataExternalizer;

import java.io.DataOutput;
import java.io.IOException;

/**
 * @author Eugene Zhuravlev
 */
public abstract class UpdatableValueContainer<T> extends ValueContainer<T> {

  public abstract void addValue(int inputId, T value);

  public abstract void removeAssociatedValue(int inputId);

  private volatile boolean myNeedsCompacting;

  boolean needsCompacting() {
    return myNeedsCompacting;
  }

  void setNeedsCompacting(boolean value) {
    myNeedsCompacting = value;
  }

<<<<<<< HEAD
  public abstract void saveTo(DataOutput out, DataExternalizer<T> externalizer) throws IOException;

  public abstract ValueContainerImpl<T> getModifiableCopy();
=======
  public abstract void saveTo(DataOutput out, DataExternalizer<? super T> externalizer) throws IOException;
>>>>>>> a1e98120
}<|MERGE_RESOLUTION|>--- conflicted
+++ resolved
@@ -41,11 +41,7 @@
     myNeedsCompacting = value;
   }
 
-<<<<<<< HEAD
-  public abstract void saveTo(DataOutput out, DataExternalizer<T> externalizer) throws IOException;
+  public abstract void saveTo(DataOutput out, DataExternalizer<? super T> externalizer) throws IOException;
 
   public abstract ValueContainerImpl<T> getModifiableCopy();
-=======
-  public abstract void saveTo(DataOutput out, DataExternalizer<? super T> externalizer) throws IOException;
->>>>>>> a1e98120
 }