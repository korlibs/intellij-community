// Copyright 2000-2018 JetBrains s.r.o. Use of this source code is governed by the Apache 2.0 license that can be found in the LICENSE file.
package com.intellij.util.ui;

import com.intellij.icons.AllIcons;
import com.intellij.openapi.diagnostic.Logger;
import com.intellij.openapi.util.Pair;
import com.intellij.openapi.util.ScalableIcon;
import com.intellij.openapi.util.SystemInfo;
import com.intellij.openapi.util.registry.Registry;
import com.intellij.ui.JBColor;
import com.intellij.ui.border.CustomLineBorder;
import com.intellij.util.LazyInitializer.NotNullValue;
import com.intellij.util.LazyInitializer.NullableValue;
import com.intellij.util.ObjectUtils;
import com.intellij.util.SystemProperties;
import com.intellij.util.ui.components.BorderLayoutPanel;
import gnu.trove.TDoubleObjectHashMap;
import org.jetbrains.annotations.NotNull;
import org.jetbrains.annotations.Nullable;

import javax.swing.*;
import javax.swing.border.Border;
import javax.swing.border.CompoundBorder;
import javax.swing.plaf.UIResource;
import java.awt.*;
import java.awt.image.ImageObserver;
import java.beans.PropertyChangeListener;
import java.beans.PropertyChangeSupport;
import java.lang.ref.WeakReference;
import java.util.ArrayList;
import java.util.EnumMap;
import java.util.List;

import static com.intellij.util.ui.JBUI.ScaleType.*;

/**
 * @author Konstantin Bulenkov
 * @author tav
 */
@SuppressWarnings("UseJBColor")
public class JBUI {
  private static final Logger LOG = Logger.getInstance("#com.intellij.util.ui.JBUI");

  public static final String USER_SCALE_FACTOR_PROPERTY = "JBUI.userScaleFactor";

  private static final PropertyChangeSupport PCS = new PropertyChangeSupport(new JBUI());

  private static final float DISCRETE_SCALE_RESOLUTION = 0.25f;

  public static final boolean SCALE_VERBOSE = Boolean.getBoolean("ide.ui.scale.verbose");

  /**
   * The IDE supports two different HiDPI modes:
   *
   * 1) IDE-managed HiDPI mode.
   *
   * Supported for backward compatibility until complete transition to the JRE-managed HiDPI mode happens.
   * In this mode there's a single coordinate space and the whole UI is scaled by the IDE guided by the
   * user scale factor ({@link #USR_SCALE}).
   *
   * 2) JRE-managed HiDPI mode.
   *
   * In this mode the JRE scales graphics prior to drawing it on the device. So, there're two coordinate
   * spaces: the user space and the device space. The system scale factor ({@link #SYS_SCALE}) defines the
   * transform b/w the spaces. The UI size metrics (windows, controls, fonts height) are in the user
   * coordinate space. Though, the raster images should be aware of the device scale in order to meet
   * HiDPI. (For instance, JRE on a Mac Retina monitor device works in the JRE-managed HiDPI mode,
   * transforming graphics to the double-scaled device coordinate space)
   *
   * The IDE operates the scale factors of the following types:
   *
   * 1) The user scale factor: {@link #USR_SCALE}
   * 2) The system (monitor device) scale factor: {@link #SYS_SCALE}
   * 3) The object (UI instance specific) scale factor: {@link #OBJ_SCALE}
   * 4) The pixel scale factor: {@link #PIX_SCALE}
   *
   * @see UIUtil#isJreHiDPIEnabled()
   * @see UIUtil#isJreHiDPI()
   * @see UIUtil#isJreHiDPI(GraphicsConfiguration)
   * @see UIUtil#isJreHiDPI(Graphics2D)
   * @see JBUI#isUsrHiDPI()
   * @see JBUI#isPixHiDPI(GraphicsConfiguration)
   * @see JBUI#isPixHiDPI(Graphics2D)
   * @see UIUtil#drawImage(Graphics, Image, Rectangle, Rectangle, ImageObserver)
   * @see UIUtil#createImage(Graphics, int, int, int)
   * @see UIUtil#createImage(GraphicsConfiguration, int, int, int)
   * @see UIUtil#createImage(int, int, int)
   * @see ScaleContext
   */
  public enum ScaleType {
    /**
     * The user scale factor is set and managed by the IDE. Currently it's derived from the UI font size,
     * specified in the IDE Settings.
     *
     * The user scale value depends on which HiDPI mode is enabled. In the IDE-managed HiDPI mode the
     * user scale "includes" the default system scale and simply equals it with the default UI font size.
     * In the JRE-managed HiDPI mode the user scale is independent of the system scale and equals 1.0
     * with the default UI font size. In case the default UI font size changes, the user scale changes
     * proportionally in both the HiDPI modes.
     *
     * In the IDE-managed HiDPI mode the user scale completely defines the UI scale. In the JRE-managed
     * HiDPI mode the user scale can be considered a supplementary scale taking effect in cases like
     * the IDE Presentation Mode and when the default UI scale is changed by the user.
     *
     * @see #setUserScaleFactor(float)
     * @see #scale(float)
     * @see #scale(int)
     */
    USR_SCALE,
    /**
     * The system scale factor is defined by the device DPI and/or the system settings. For instance,
     * Mac Retina monitor device has the system scale 2.0 by default. As there can be multiple devices
     * (multi-monitor configuration) there can be multiple system scale factors, appropriately. However,
     * there's always a single default system scale factor corresponding to the default device. And it's
     * the only system scale available in the IDE-managed HiDPI mode.
     *
     * In the JRE-managed HiDPI mode, the system scale defines the scale of the transform b/w the user
     * and the device coordinate spaces performed by the JRE.
     *
     * @see #sysScale()
     * @see #sysScale(GraphicsConfiguration)
     * @see #sysScale(Graphics2D)
     * @see #sysScale(Component)
     */
    SYS_SCALE,
    /**
     * An extra scale factor of a particular UI object, which doesn't affect any other UI object, as opposed
     * to the user scale and the system scale factors. Doesn't depend on the HiDPI mode and is 1.0 by default.
     */
    OBJ_SCALE,
    /**
     * The pixel scale factor "combines" all the other scale factors (user, system and object) and defines the
     * effective scale of a particular UI object.
     *
     * For instance, on Mac Retina monitor (JRE-managed HiDPI) in the Presentation mode (which, say,
     * doubles the UI scale) the pixel scale would equal 4.0 (provided the object scale is 1.0). The value
     * is the product of the user scale 2.0 and the system scale 2.0. In the IDE-managed HiDPI mode,
     * the pixel scale is the product of the user scale and the object scale.
     *
     * @see #pixScale()
     * @see #pixScale(GraphicsConfiguration)
     * @see #pixScale(Graphics2D)
     * @see #pixScale(Component)
     * @see #pixScale(GraphicsConfiguration, float)
     * @see #pixScale(float)
     */
    PIX_SCALE;

    @NotNull
    public Scale of(double value) {
      return Scale.create(value, this);
    }
  }

  /**
   * A scale factor of a particular type.
   */
  public static class Scale {
    private final double value;
    private final ScaleType type;

    // The cache radically reduces potentially thousands of equal Scale instances.
    private static final ThreadLocal<EnumMap<ScaleType, TDoubleObjectHashMap<Scale>>> cache =
      new ThreadLocal<EnumMap<ScaleType, TDoubleObjectHashMap<Scale>>>() {
        @Override
        protected EnumMap<ScaleType, TDoubleObjectHashMap<Scale>> initialValue() {
          return new EnumMap<ScaleType, TDoubleObjectHashMap<Scale>>(ScaleType.class);
        }
      };

    @NotNull
    public static Scale create(double value, @NotNull ScaleType type) {
      EnumMap<ScaleType, TDoubleObjectHashMap<Scale>> emap = cache.get();
      TDoubleObjectHashMap<Scale> map = emap.get(type);
      if (map == null) {
        emap.put(type, map = new TDoubleObjectHashMap<Scale>());
      }
      Scale scale = map.get(value);
      if (scale != null) return scale;
      map.put(value, scale = new Scale(value, type));
      return scale;
    }

    private Scale(double value, @NotNull ScaleType type) {
      this.value = value;
      this.type = type;
    }

    public double value() {
      return value;
    }

    @NotNull
    public ScaleType type() {
      return type;
    }

    @NotNull
    Scale newOrThis(double value) {
      if (this.value == value) return this;
      return type.of(value);
    }

    @Override
    public String toString() {
      return "[" + type.name() + " " + value + "]";
    }
  }

  /**
   * The system scale factor, corresponding to the default monitor device.
   */
  private static final NotNullValue<Float> SYSTEM_SCALE_FACTOR = new NotNullValue<Float>() {
    @NotNull
    @Override
    public Float initialize() {
      if (!SystemProperties.getBooleanProperty("hidpi", true)) {
        return 1f;
      }
      if (UIUtil.isJreHiDPIEnabled()) {
        GraphicsDevice gd = null;
        try {
          gd = GraphicsEnvironment.getLocalGraphicsEnvironment().getDefaultScreenDevice();
        } catch (HeadlessException ignore) {}
        if (gd != null && gd.getDefaultConfiguration() != null) {
          return sysScale(gd.getDefaultConfiguration());
        }
        return 1f;
      }
      UIUtil.initSystemFontData();
      Pair<String, Integer> fdata = UIUtil.getSystemFontData();

      int size = fdata == null ? Fonts.label().getSize() : fdata.getSecond();
      return getFontScale(size);
    }

    @Override
    protected void onInitialized(@NotNull Float scale) {
      LOG.info("System scale factor: " + scale + " (" + (UIUtil.isJreHiDPIEnabled() ? "JRE" : "IDE") + "-managed HiDPI)");
    }
  };

  /**
   * For internal usage.
   */
  public static final NullableValue<Float> DEBUG_USER_SCALE_FACTOR = new NullableValue<Float>() {
    @Nullable
    @Override
    public Float initialize() {
      String prop = System.getProperty("ide.ui.scale");
      if (prop != null) {
        try {
          return Float.parseFloat(prop);
        }
        catch (NumberFormatException e) {
          LOG.error("ide.ui.scale system property is not a float value: " + prop);
        }
      }
      else if (Registry.is("ide.ui.scale.override")) {
        return Float.valueOf((float)Registry.get("ide.ui.scale").asDouble());
      }
      return null;
    }

    @Override
    protected void onInitialized(@Nullable Float scale) {
      if (isNotNull()) setUserScaleFactor(ObjectUtils.notNull(scale));
    }
  };

  /**
   * The user scale factor, see {@link ScaleType#USR_SCALE}.
   */
  private static float userScaleFactor = setUserScaleFactor(UIUtil.isJreHiDPIEnabled() ? 1f : SYSTEM_SCALE_FACTOR.get());

  /**
   * Adds property change listener. Supported properties:
   * {@link #USER_SCALE_FACTOR_PROPERTY}
   */
  public static void addPropertyChangeListener(@NotNull String propertyName, @NotNull PropertyChangeListener listener) {
    PCS.addPropertyChangeListener(propertyName, listener);
  }

  /**
   * Removes property change listener
   */
  public static void removePropertyChangeListener(@NotNull String propertyName, @NotNull PropertyChangeListener listener) {
    PCS.removePropertyChangeListener(propertyName, listener);
  }

  /**
   * Returns the system scale factor, corresponding to the default monitor device.
   */
  public static float sysScale() {
    return SYSTEM_SCALE_FACTOR.get();
  }

  /**
   * Returns the system scale factor, corresponding to the graphics configuration.
   * In the IDE-managed HiDPI mode defaults to {@link #sysScale()}
   */
    public static float sysScale(@Nullable GraphicsConfiguration gc) {
    if (UIUtil.isJreHiDPIEnabled() && gc != null) {
      if (gc.getDevice().getType() == GraphicsDevice.TYPE_RASTER_SCREEN) {
        if (SystemInfo.isMac && UIUtil.isJreHiDPI_earlierVersion()) {
          return UIUtil.DetectRetinaKit.isOracleMacRetinaDevice(gc.getDevice()) ? 2f : 1f;
        }
        return (float)gc.getDefaultTransform().getScaleX();
      }
    }
    return sysScale();
  }

  /**
   * Returns the system scale factor, corresponding to the graphics.
   * For BufferedImage's graphics, the scale is taken from the graphics itself.
   * In the IDE-managed HiDPI mode defaults to {@link #sysScale()}
   */
  public static float sysScale(@Nullable Graphics2D g) {
    if (UIUtil.isJreHiDPIEnabled() && g != null) {
      GraphicsConfiguration gc = g.getDeviceConfiguration();
      if (gc == null ||
          gc.getDevice().getType() == GraphicsDevice.TYPE_IMAGE_BUFFER ||
          gc.getDevice().getType() == GraphicsDevice.TYPE_PRINTER)
      {
        // in this case gc doesn't provide a valid scale
        return (float)g.getTransform().getScaleX();
      }
      return sysScale(gc);
    }
    return sysScale();
  }

  /**
   * Returns the system scale factor, corresponding to the device the component is tied to.
   * In the IDE-managed HiDPI mode defaults to {@link #sysScale()}
   */
  public static float sysScale(@Nullable Component comp) {
    if (comp != null) {
      return sysScale(comp.getGraphicsConfiguration());
    }
    return sysScale();
  }

  public static double sysScale(@Nullable ScaleContext ctx) {
    if (ctx != null) {
      return ctx.getScale(SYS_SCALE);
    }
    return sysScale();
  }

  /**
   * Returns the pixel scale factor, corresponding to the default monitor device.
   */
  public static float pixScale() {
    return UIUtil.isJreHiDPIEnabled() ? sysScale() * scale(1f) : scale(1f);
  }

  /**
   * Returns "f" scaled by pixScale().
   */
  public static float pixScale(float f) {
    return pixScale() * f;
  }

  /**
   * Returns "f" scaled by pixScale(gc).
   */
  public static float pixScale(@Nullable GraphicsConfiguration gc, float f) {
    return pixScale(gc) * f;
  }

  /**
   * Returns the pixel scale factor, corresponding to the provided configuration.
   * In the IDE-managed HiDPI mode defaults to {@link #pixScale()}
   */
  public static float pixScale(@Nullable GraphicsConfiguration gc) {
    return UIUtil.isJreHiDPIEnabled() ? sysScale(gc) * scale(1f) : scale(1f);
  }

  /**
   * Returns the pixel scale factor, corresponding to the provided graphics.
   * In the IDE-managed HiDPI mode defaults to {@link #pixScale()}
   */
  public static float pixScale(@Nullable Graphics2D g) {
    return UIUtil.isJreHiDPIEnabled() ? sysScale(g) * scale(1f) : scale(1f);
  }

  /**
   * Returns the pixel scale factor, corresponding to the device the provided component is tied to.
   * In the IDE-managed HiDPI mode defaults to {@link #pixScale()}
   */
  public static float pixScale(@Nullable Component comp) {
    return pixScale(comp != null ? comp.getGraphicsConfiguration() : null);
  }

  public static <T extends BaseScaleContext> double pixScale(@Nullable T ctx) {
    if (ctx != null) {
      double usrScale = ctx.getScale(USR_SCALE);
      return UIUtil.isJreHiDPIEnabled() ? ctx.getScale(SYS_SCALE) * usrScale : usrScale;
    }
    return pixScale();
  }

  private static void setUserScaleFactorProperty(float scale) {
    if (userScaleFactor == scale) return;
    PCS.firePropertyChange(USER_SCALE_FACTOR_PROPERTY, userScaleFactor, userScaleFactor = scale);
    LOG.info("User scale factor: " + userScaleFactor);
  }

  /**
   * Sets the user scale factor.
   * The method is used by the IDE, it's not recommended to call the method directly from the client code.
   * For debugging purposes, the following JVM system property can be used:
   * ide.ui.scale=[float]
   * or the IDE registry keys (for backward compatibility):
   * ide.ui.scale.override=[boolean]
   * ide.ui.scale=[float]
   *
   * @return the result
   */
  public static float setUserScaleFactor(float scale) {
    if (DEBUG_USER_SCALE_FACTOR.isNotNull()) {
      float debugScale = ObjectUtils.notNull(DEBUG_USER_SCALE_FACTOR.get());
      if (scale == debugScale) {
        setUserScaleFactorProperty(debugScale); // set the debug value as is, or otherwise ignore
      }
      return debugScale;
    }

    if (!SystemProperties.getBooleanProperty("hidpi", true)) {
      setUserScaleFactorProperty(1f);
      return 1f;
    }

    scale = discreteScale(scale);

    // Downgrading user scale below 1.0 may be uncomfortable (tiny icons),
    // whereas some users prefer font size slightly below normal which is ok.
    if (scale < 1 && sysScale() >= 1) scale = 1;

    // Ignore the correction when UIUtil.DEF_SYSTEM_FONT_SIZE is overridden, see UIUtil.initSystemFontData.
    if (SystemInfo.isLinux && scale == 1.25f && UIUtil.DEF_SYSTEM_FONT_SIZE == 12) {
      //Default UI font size for Unity and Gnome is 15. Scaling factor 1.25f works badly on Linux
      scale = 1f;
    }
    setUserScaleFactorProperty(scale);
    return scale;
  }

  static float discreteScale(float scale) {
    return Math.round(scale / DISCRETE_SCALE_RESOLUTION) * DISCRETE_SCALE_RESOLUTION;
  }

  /**
   * @return 'f' scaled by the user scale factor
   */
  public static float scale(float f) {
    return f * userScaleFactor;
  }

  /**
   * @return 'i' scaled by the user scale factor
   */
  public static int scale(int i) {
    return Math.round(userScaleFactor * i);
  }

  public static int scaleFontSize(float fontSize) {
    if (userScaleFactor == 1.25f) return (int)(fontSize * 1.34f);
    if (userScaleFactor == 1.75f) return (int)(fontSize * 1.67f);
    return (int)scale(fontSize);
  }

  /**
   * @return the scale factor of {@code fontSize} relative to the standard font size (currently 12pt)
   */
  public static float getFontScale(float fontSize) {
    return fontSize / UIUtil.DEF_SYSTEM_FONT_SIZE;
  }

  @NotNull
  public static JBValue value(float value) {
    return new JBValue.Float(value);
  }

  @NotNull
  public static JBValue uiIntValue(@NotNull String key, int defValue) {
    return new JBValue.UIInteger(key, defValue);
  }

  public static JBDimension size(int width, int height) {
    return new JBDimension(width, height);
  }

  @NotNull
  public static JBDimension size(int widthAndHeight) {
    return new JBDimension(widthAndHeight, widthAndHeight);
  }

  @NotNull
  public static JBDimension size(Dimension size) {
    if (size instanceof JBDimension) {
      JBDimension newSize = ((JBDimension)size).newSize();
      return size instanceof UIResource ? newSize.asUIResource() : newSize;
    }
    return new JBDimension(size.width, size.height);
  }

  @NotNull
  public static JBInsets insets(int top, int left, int bottom, int right) {
    return new JBInsets(top, left, bottom, right);
  }

  @NotNull
  public static JBInsets insets(int all) {
    return insets(all, all, all, all);
  }

  @NotNull
  public static JBInsets insets(String propName, JBInsets defaultValue) {
    JBInsets i = (JBInsets)UIManager.getInsets(propName);
    return i != null ? i : defaultValue;
  }

  @NotNull
  public static JBInsets insets(int topBottom, int leftRight) {
    return insets(topBottom, leftRight, topBottom, leftRight);
  }

  @NotNull
  public static JBInsets emptyInsets() {
    return new JBInsets(0, 0, 0, 0);
  }

  @NotNull
  public static JBInsets insetsTop(int t) {
    return insets(t, 0, 0, 0);
  }

  @NotNull
  public static JBInsets insetsLeft(int l) {
    return insets(0, l, 0, 0);
  }

  @NotNull
  public static JBInsets insetsBottom(int b) {
    return insets(0, 0, b, 0);
  }

  @NotNull
  public static JBInsets insetsRight(int r) {
    return insets(0, 0, 0, r);
  }

  /**
   * @deprecated use JBUI.scale(EmptyIcon.create(size)) instead
   */
  @NotNull
  public static EmptyIcon emptyIcon(int size) {
    return scale(EmptyIcon.create(size));
  }

  @NotNull
  @SuppressWarnings("unchecked")
  public static <T extends JBIcon> T scale(@NotNull T icon) {
    return (T)icon.withIconPreScaled(false);
  }

  @NotNull
  public static JBDimension emptySize() {
    return new JBDimension(0, 0);
  }

  @NotNull
  public static JBInsets insets(@NotNull Insets insets) {
    return JBInsets.create(insets);
  }

  /**
   * @deprecated use {@link #isUsrHiDPI()} instead
   */
  @Deprecated
  public static boolean isHiDPI() {
    return isUsrHiDPI();
  }

  /**
   * Returns whether the {@link ScaleType#USR_SCALE} scale factor assumes HiDPI-awareness.
   * An equivalent of {@code isHiDPI(scale(1f))}
   */
  public static boolean isUsrHiDPI() {
    return isHiDPI(scale(1f));
  }

  /**
   * Returns whether the {@link ScaleType#PIX_SCALE} scale factor assumes HiDPI-awareness in the provided graphics config.
   * An equivalent of {@code isHiDPI(pixScale(gc))}
   */
  public static boolean isPixHiDPI(@Nullable GraphicsConfiguration gc) {
    return isHiDPI(pixScale(gc));
  }

  /**
   * Returns whether the {@link ScaleType#PIX_SCALE} scale factor assumes HiDPI-awareness in the provided graphics.
   * An equivalent of {@code isHiDPI(pixScale(g))}
   */
  public static boolean isPixHiDPI(@Nullable Graphics2D g) {
    return isHiDPI(pixScale(g));
  }

  /**
   * Returns whether the {@link ScaleType#PIX_SCALE} scale factor assumes HiDPI-awareness in the provided component's device.
   * An equivalent of {@code isHiDPI(pixScale(comp))}
   */
  public static boolean isPixHiDPI(@Nullable Component comp) {
    return isHiDPI(pixScale(comp));
  }

  /**
   * Returns whether the provided scale assumes HiDPI-awareness.
   */
  public static boolean isHiDPI(double scale) {
    return scale > 1f;
  }

  public static class Fonts {
    @NotNull
    public static JBFont label() {
      return JBFont.create(UIManager.getFont("Label.font"), false);
    }

    @NotNull
    public static JBFont label(float size) {
      return label().deriveFont(scale(size));
    }

    @NotNull
    public static JBFont smallFont() {
      return label().deriveFont(UIUtil.getFontSize(UIUtil.FontSize.SMALL));
    }

    @NotNull
    public static JBFont miniFont() {
      return label().deriveFont(UIUtil.getFontSize(UIUtil.FontSize.MINI));
    }

    @NotNull
    public static JBFont create(String fontFamily, int size) {
      return JBFont.create(new Font(fontFamily, Font.PLAIN, size));
    }

    @NotNull
    public static JBFont toolbarFont() {
      return SystemInfo.isMac ? smallFont() : label();
    }
  }

  private static final JBEmptyBorder SHARED_EMPTY_INSTANCE = new JBEmptyBorder(0);

  @SuppressWarnings("UseDPIAwareBorders")
  public static class Borders {
    public static JBEmptyBorder empty(int top, int left, int bottom, int right) {
      if (top == 0 && left == 0 && bottom == 0 && right == 0) {
        return SHARED_EMPTY_INSTANCE;
      }
      return new JBEmptyBorder(top, left, bottom, right);
    }

    @NotNull
    public static JBEmptyBorder empty(int topAndBottom, int leftAndRight) {
      return empty(topAndBottom, leftAndRight, topAndBottom, leftAndRight);
    }

    @NotNull
    public static JBEmptyBorder emptyTop(int offset) {
      return empty(offset, 0, 0, 0);
    }

    @NotNull
    public static JBEmptyBorder emptyLeft(int offset) {
      return empty(0, offset,  0, 0);
    }

    @NotNull
    public static JBEmptyBorder emptyBottom(int offset) {
      return empty(0, 0, offset, 0);
    }

    @NotNull
    public static JBEmptyBorder emptyRight(int offset) {
      return empty(0, 0, 0, offset);
    }

    @NotNull
    public static JBEmptyBorder empty() {
      return empty(0, 0, 0, 0);
    }

    @NotNull
    public static Border empty(int offsets) {
      return empty(offsets, offsets, offsets, offsets);
    }

    @NotNull
    public static Border customLine(Color color, int top, int left, int bottom, int right) {
      return new CustomLineBorder(color, insets(top, left, bottom, right));
    }

    @NotNull
    public static Border customLine(Color color, int thickness) {
      return customLine(color, thickness, thickness, thickness, thickness);
    }

    @NotNull
    public static Border customLine(Color color) {
      return customLine(color, 1);
    }

    @NotNull
    public static Border merge(@Nullable Border source, @NotNull Border extra, boolean extraIsOutside) {
      if (source == null) return extra;
      return new CompoundBorder(extraIsOutside ? extra : source, extraIsOutside? source : extra);
    }
  }

  public static class Panels {
    @NotNull
    public static BorderLayoutPanel simplePanel() {
      return new BorderLayoutPanel();
    }

    @NotNull
    public static BorderLayoutPanel simplePanel(Component comp) {
      return simplePanel().addToCenter(comp);
    }

    @NotNull
    public static BorderLayoutPanel simplePanel(int hgap, int vgap) {
      return new BorderLayoutPanel(hgap, vgap);
    }
  }

  /**
   * A wrapper over a user scale supplier, representing a state of a UI element
   * in which its initial size is either pre-scaled (according to {@link #currentScale()})
   * or not (given in a standard resolution, e.g. 16x16 for an icon).
   */
  public abstract static class Scaler {
    protected double initialScale = currentScale();

    private double alignedScale() {
      return currentScale() / initialScale;
    }

    protected boolean isPreScaled() {
      return initialScale != 1d;
    }

    protected void setPreScaled(boolean preScaled) {
      initialScale = preScaled ? currentScale() : 1d;
    }

    /**
     * @param value the value (e.g. a size of the associated UI object) to scale
     * @return the scaled result, taking into account the pre-scaled state and {@link #currentScale()}
     */
    public double scaleVal(double value) {
      return value * alignedScale();
    }

    /**
     * Supplies the Scaler with the current user scale. This can be the current global user scale or
     * the context scale ({@link BaseScaleContext#usrScale}) or something else.
     */
    protected abstract double currentScale();

    /**
     * Synchronizes the state with the provided scaler.
     *
     * @return whether the state has been updated
     */
    public boolean update(@NotNull Scaler scaler) {
      boolean updated = initialScale != scaler.initialScale;
      initialScale = scaler.initialScale;
      return updated;
    }
  }

  /**
   * Represents a snapshot of the scale factors (see {@link ScaleType}), except the system scale.
   * The context can be associated with a UI object (see {@link ScaleContextAware}) to define its HiDPI behaviour.
   * Unlike {@link ScaleContext}, BaseScaleContext is system scale independent and is thus used for vector-based painting.
   *
   * @see ScaleContextAware
   * @see ScaleContext
   * @author tav
   */
  public static class BaseScaleContext {
    protected Scale usrScale = USR_SCALE.of(scale(1f));
    protected Scale objScale = OBJ_SCALE.of(1d);
    protected Scale pixScale = PIX_SCALE.of(usrScale.value);

    private List<UpdateListener> listeners;

    private BaseScaleContext() {
    }

    /**
     * Creates a context with all scale factors set to 1.
     */
    public static BaseScaleContext createIdentity() {
      return create(USR_SCALE.of(1));
    }

    /**
     * Creates a context with the provided scale factors (system scale is ignored)
     */
    @NotNull
    public static BaseScaleContext create(@NotNull Scale... scales) {
      BaseScaleContext ctx = create();
      for (Scale s : scales) ctx.update(s);
      return ctx;
    }

    /**
     * Creates a default context with the current user scale
     */
    @NotNull
    public static BaseScaleContext create() {
      return new BaseScaleContext();
    }

    protected double derivePixScale() {
      return usrScale.value * objScale.value;
    }

    /**
     * @return the context scale factor of the provided type (1d for system scale)
     */
    public double getScale(@NotNull ScaleType type) {
      switch (type) {
        case USR_SCALE: return usrScale.value;
        case SYS_SCALE: return 1d;
        case OBJ_SCALE: return objScale.value;
        case PIX_SCALE: return pixScale.value;
      }
      return 1f; // unreachable
    }

    protected boolean onUpdated(boolean updated) {
      if (updated) {
        update(pixScale, derivePixScale());
        notifyUpdateListeners();
      }
      return updated;
    }

    /**
     * Updates the user scale with the current global user scale if necessary.
     *
     * @return whether any of the scale factors has been updated
     */
    public boolean update() {
      return onUpdated(update(usrScale, scale(1f)));
    }

    /**
     * Updates the provided scale if necessary (system scale is ignored)
     *
     * @param scale the new scale
     * @return whether the scale factor has been updated
     */
    public boolean update(@NotNull Scale scale) {
      boolean updated = false;
      switch (scale.type) {
        case USR_SCALE: updated = update(usrScale, scale.value); break;
        case SYS_SCALE: break;
        case OBJ_SCALE: updated = update(objScale, scale.value); break;
        case PIX_SCALE: break;
      }
      return onUpdated(updated);
    }

    /**
     * Updates the context with the state of the provided one.
     *
     * @param ctx the new context
     * @return whether any of the scale factors has been updated
     */
    public boolean update(@Nullable BaseScaleContext ctx) {
      if (ctx == null) return update();
      return onUpdated(updateAll(ctx));
    }

    protected <T extends BaseScaleContext> boolean updateAll(@NotNull T ctx) {
      boolean updated = update(usrScale, ctx.usrScale.value);
      return update(objScale, ctx.objScale.value) || updated;
    }

    @Override
    public boolean equals(Object obj) {
      if (obj == this) return true;
      if (!(obj instanceof BaseScaleContext)) return false;

      BaseScaleContext that = (BaseScaleContext)obj;
      return that.usrScale.value == usrScale.value &&
             that.objScale.value == objScale.value;
    }

    /**
     * Clears the links.
     */
    public void dispose() {
      listeners = null;
    }

    /**
     * A context update listener. Used to listen to possible external context updates.
     */
    public interface UpdateListener {
      void contextUpdated();
    }

    public void addUpdateListener(@NotNull UpdateListener l) {
      if (listeners == null) listeners = new ArrayList<UpdateListener>(1);
      listeners.add(l);
    }

    public void removeUpdateListener(@NotNull UpdateListener l) {
      if (listeners != null) listeners.remove(l);
    }

    protected void notifyUpdateListeners() {
      if (listeners == null) return;
      for (UpdateListener l : listeners) {
        l.contextUpdated();
      }
    }

    protected boolean update(@NotNull Scale scale, double value) {
      Scale newScale = scale.newOrThis(value);
      if (newScale == scale) return false;
      switch (scale.type) {
        case USR_SCALE: usrScale = newScale; break;
        case OBJ_SCALE: objScale = newScale; break;
        case PIX_SCALE: pixScale = newScale; break;
      }
      return true;
    }

    @NotNull
    public <T extends BaseScaleContext> T copy() {
      BaseScaleContext ctx = createIdentity();
      ctx.updateAll(this);
      //noinspection unchecked
      return (T)ctx;
    }

    @Override
    public String toString() {
      return usrScale + ", " + objScale + ", " + pixScale;
    }
  }

  /**
   * Extends {@link BaseScaleContext} with the system scale, and is thus used for raster-based painting.
   * The context is created via a context provider. If the provider is {@link Component}, the context's
   * system scale can be updated via a call to {@link #update()}, reflecting the current component's
   * system scale (which may change as the component moves b/w devices).
   *
   * @see ScaleContextAware
   * @author tav
   */
  public static class ScaleContext extends BaseScaleContext {
    protected Scale sysScale = SYS_SCALE.of(sysScale());

    @Nullable
    private WeakReference<Component> compRef;

    private ScaleContext() {
      update(pixScale, derivePixScale());
    }

    private ScaleContext(@NotNull Scale scale) {
      switch (scale.type) {
        case USR_SCALE: update(usrScale, scale.value); break;
        case SYS_SCALE: update(sysScale, scale.value); break;
        case OBJ_SCALE: update(objScale, scale.value); break;
        case PIX_SCALE: break;
      }
      update(pixScale, derivePixScale());
    }

    /**
     * Creates a context with all scale factors set to 1.
     */
    @NotNull
    public static ScaleContext createIdentity() {
      return create(USR_SCALE.of(1), SYS_SCALE.of(1));
    }

    /**
     * Creates a context based on the comp's system scale and sticks to it via the {@link #update()} method.
     */
    @NotNull
    public static ScaleContext create(@Nullable Component comp) {
      final ScaleContext ctx = new ScaleContext(SYS_SCALE.of(sysScale(comp)));
      if (comp != null) ctx.compRef = new WeakReference<Component>(comp);
      return ctx;
    }

    /**
     * Creates a context based on the component's (or graphics's) scale and sticks to it via the {@link #update()} method.
     */
    @NotNull
    public static ScaleContext create(@Nullable Component component, @Nullable Graphics2D graphics) {
      // Component is preferable to Graphics as a scale provider, as it lets the context stick
      // to the comp's actual scale via the update method.
      if (component != null) {
        GraphicsConfiguration gc = component.getGraphicsConfiguration();
        if (gc == null ||
            gc.getDevice().getType() == GraphicsDevice.TYPE_IMAGE_BUFFER ||
            gc.getDevice().getType() == GraphicsDevice.TYPE_PRINTER)
        {
          // can't rely on gc in this case as it may provide incorrect transform or scale
          component = null;
        }
      }
      if (component != null) {
        return create(component);
      }
      return create(graphics);
    }

    /**
     * Creates a context based on the gc's system scale
     */
    @NotNull
    public static ScaleContext create(@Nullable GraphicsConfiguration gc) {
      return new ScaleContext(SYS_SCALE.of(sysScale(gc)));
    }

    /**
     * Creates a context based on the g's system scale
     */
    @NotNull
    public static ScaleContext create(Graphics2D g) {
      return new ScaleContext(SYS_SCALE.of(sysScale(g)));
    }

    /**
     * Creates a context with the provided scale
     */
    @NotNull
    public static ScaleContext create(@NotNull Scale scale) {
      return new ScaleContext(scale);
    }

    /**
     * Creates a context with the provided scale factors
     */
    @NotNull
    public static ScaleContext create(@NotNull Scale... scales) {
      ScaleContext ctx = create();
      for (Scale s : scales) ctx.update(s);
      return ctx;
    }

    /**
     * Creates a default context with the default screen scale and the current user scale
     */
    @NotNull
    public static ScaleContext create() {
      return new ScaleContext();
    }

    @Override
    protected double derivePixScale() {
      return UIUtil.isJreHiDPIEnabled() ? sysScale.value * super.derivePixScale() : super.derivePixScale();
    }

    /**
     * {@inheritDoc}
     */
    @Override
    public double getScale(@NotNull ScaleType type) {
      if (type == SYS_SCALE) return sysScale.value;
      return super.getScale(type);
    }

    /**
     * {@inheritDoc}
     * Also updates the system scale (if the context was created from Component) if necessary.
     */
    @Override
    public boolean update() {
      boolean updated = update(usrScale, scale(1f));
      if (compRef != null) {
        Component comp = compRef.get();
        if (comp != null) updated = update(sysScale, sysScale(comp)) || updated;
      }
      return onUpdated(updated);
    }

    /**
     * {@inheritDoc}
     * Also includes the system scale.
     */
    @Override
    public boolean update(@NotNull Scale scale) {
      if (scale.type == SYS_SCALE) return onUpdated(update(sysScale, scale.value));
      return super.update(scale);
    }

    @Override
    protected <T extends BaseScaleContext> boolean updateAll(@NotNull T ctx) {
      boolean updated = super.updateAll(ctx);
      if (!(ctx instanceof ScaleContext)) return updated;
      ScaleContext context = (ScaleContext)ctx;

      if (compRef != null) compRef.clear();
      compRef = context.compRef;

      return update(sysScale, context.sysScale.value) || updated;
    }

    @Override
    protected boolean update(@NotNull Scale scale, double value) {
      if (scale.type == SYS_SCALE) {
        Scale newScale = scale.newOrThis(value);
        if (newScale == scale) return false;
        sysScale = newScale;
        return true;
      }
      return super.update(scale, value);
    }

    @Override
    public boolean equals(Object obj) {
      if (super.equals(obj) && obj instanceof ScaleContext) {
        ScaleContext that = (ScaleContext)obj;
        return that.sysScale.value == sysScale.value;
      }
      return false;
    }

    @Override
    public void dispose() {
      super.dispose();
      if (compRef != null) {
        compRef.clear();
      }
    }

    @NotNull
    @Override
    public <T extends BaseScaleContext> T copy() {
      ScaleContext ctx = createIdentity();
      ctx.updateAll(this);
      //noinspection unchecked
      return (T)ctx;
    }

    @Override
    public String toString() {
      return usrScale + ", " + sysScale + ", " + objScale + ", " + pixScale;
    }
  }

  /**
   * Provides ScaleContext awareness of a UI object.
   *
   * @see ScaleContextSupport
   * @author tav
   */
  public interface ScaleContextAware<T extends BaseScaleContext> {
    /**
     * @return the scale context
     */
    @NotNull
    T getScaleContext();

    /**
     * Updates the current context with the state of the provided context.
     * If {@code ctx} is null, then updates the current context via {@link ScaleContext#update()}
     * and returns the result.
     *
     * @param ctx the new scale context
     * @return whether any of the scale factors has been updated
     */
    boolean updateScaleContext(@Nullable T ctx);

    /**
     * @return the scale of the provided type from the context
     */
    double getScale(@NotNull ScaleType type);

    /**
     * Updates the provided scale in the context
     *
     * @return whether the provided scale has been changed
     */
    boolean updateScale(@NotNull Scale scale);
  }

  public static class ScaleContextSupport<T extends BaseScaleContext> implements ScaleContextAware<T> {
    @NotNull
    private final T myScaleContext;

    public ScaleContextSupport(@NotNull T ctx) {
      myScaleContext = ctx;
    }

    @NotNull
    @Override
    public T getScaleContext() {
      return myScaleContext;
    }

    @Override
    public boolean updateScaleContext(@Nullable T ctx) {
      return myScaleContext.update(ctx);
    }

    @Override
    public double getScale(@NotNull ScaleType type) {
      return getScaleContext().getScale(type);
    }

    @Override
    public boolean updateScale(@NotNull Scale scale) {
      return getScaleContext().update(scale);
    }
  }

  /**
   * A {@link BaseScaleContext} aware Icon, assuming vector-based painting, system scale independent.
   *
   * @author tav
   */
  public abstract static class JBIcon extends ScaleContextSupport<BaseScaleContext> implements Icon {
    private final Scaler myScaler = new Scaler() {
      @Override
      protected double currentScale() {
        if (autoUpdateScaleContext) getScaleContext().update();
        return getScale(USR_SCALE);
      }
    };
    private boolean autoUpdateScaleContext = true;

    protected JBIcon() {
      super(BaseScaleContext.create());
    }

    protected JBIcon(@NotNull JBIcon icon) {
      this();
      updateScaleContext(icon.getScaleContext());
      myScaler.update(icon.myScaler);
      autoUpdateScaleContext = icon.autoUpdateScaleContext;
    }

    protected boolean isIconPreScaled() {
      return myScaler.isPreScaled();
    }

    protected void setIconPreScaled(boolean preScaled) {
      myScaler.setPreScaled(preScaled);
    }

    /**
     * The pre-scaled state of the icon indicates whether the initial size of the icon
     * is pre-scaled (by the global user scale) or not. If the size is not pre-scaled,
     * then there're two approaches to deal with it:
     * 1) scale its initial size right away and store;
     * 2) scale its initial size every time it's requested.
     * The 2nd approach is preferable because of the the following. Scaling of the icon may
     * involve not only USR_SCALE but OBJ_SCALE as well. In which case applying all the scale
     * factors and then rounding (the size is integer, the scale factors are not) gives more
     * accurate result than rounding and then scaling.
     * <p>
     * For example, say we have an icon of 15x15 initial size, USR_SCALE is 1.5f, OBJ_SCALE is 1,5f.
     * Math.round(Math.round(15 * USR_SCALE) * OBJ_SCALE) = 35
     * Math.round(15 * USR_SCALE * OBJ_SCALE) = 34
     * <p>
     * Thus, JBUI.scale(MyIcon.create(w, h)) is preferable to MyIcon.create(JBUI.scale(w), JBUI.scale(h)).
     * Here [w, h] is "raw" unscaled size.
     *
     * @param preScaled whether the icon is pre-scaled
     * @return the icon in the provided pre-scaled state
     * @see JBUI#scale(JBIcon)
     */
    @NotNull
    public JBIcon withIconPreScaled(boolean preScaled) {
      setIconPreScaled(preScaled);
      return this;
    }

    /**
     * See {@link Scaler#scaleVal(double)}
     */
    protected double scaleVal(double value) {
      return myScaler.scaleVal(value);
    }

    /**
     * Sets whether the scale context should be auto-updated by the {@link Scaler}.
     * This ensures that {@link #scaleVal(double)} always uses up-to-date scale.
     * This is useful when the icon doesn't need to recalculate its internal sizes
     * on the scale context update and so it doesn't need the result of the update
     * and/or it doesn't listen for updates. Otherwise, the value should be set to
     * false and the scale context should be updated manually.
     * <p>
     * By default the value is true.
     */
    protected void setAutoUpdateScaleContext(boolean autoUpdate) {
      autoUpdateScaleContext = autoUpdate;
    }

    @Override
    public String toString() {
      return getClass().getName() + " " + getIconWidth() + "x" + getIconHeight();
    }
  }

  /**
   * A {@link JBIcon} implementing {@link ScalableIcon}
   *
   * @author tav
   */
  public abstract static class ScalableJBIcon extends JBIcon implements ScalableIcon {
    protected ScalableJBIcon() {}

    protected ScalableJBIcon(@NotNull ScalableJBIcon icon) {
      super(icon);
    }

    @Override
    public float getScale() {
      return (float)getScale(OBJ_SCALE); // todo: float -> double
    }

    @Override
    @NotNull
    public Icon scale(float scale) {
      updateScale(OBJ_SCALE.of(scale));
      return this;
    }

    /**
     * An equivalent of scaleVal(value, PIX_SCALE)
     */
    @Override
    protected double scaleVal(double value) {
      return scaleVal(value, PIX_SCALE);
    }

    /**
     * Updates the context and scales the provided value according to the provided type
     */
    protected double scaleVal(double value, @NotNull ScaleType type) {
      switch (type) {
        case USR_SCALE: return super.scaleVal(value);
        case SYS_SCALE: return value * getScale(SYS_SCALE);
        case OBJ_SCALE: return value * getScale(OBJ_SCALE);
        case PIX_SCALE: return super.scaleVal(value * getScale(OBJ_SCALE));
      }
      return value; // unreachable
    }
  }

  /**
   * A {@link ScalableJBIcon} providing an immutable caching implementation of the {@link ScalableIcon#scale(float)} method.
   *
   * @author tav
   * @author Aleksey Pivovarov
   */
  public abstract static class CachingScalableJBIcon<T extends CachingScalableJBIcon> extends ScalableJBIcon {
    private CachingScalableJBIcon myScaledIconCache;

    protected CachingScalableJBIcon() {}

    protected CachingScalableJBIcon(@NotNull CachingScalableJBIcon icon) {
      super(icon);
    }

    /**
     * @return a new scaled copy of this icon, or the cached instance of the provided scale
     */
    @Override
    @NotNull
    public Icon scale(float scale) {
      if (scale == getScale()) return this;

      if (myScaledIconCache == null || myScaledIconCache.getScale() != scale) {
        myScaledIconCache = copy();
        myScaledIconCache.updateScale(OBJ_SCALE.of(scale));
      }
      return myScaledIconCache;
    }

    /**
     * @return a copy of this icon instance
     */
    @NotNull
    protected abstract T copy();
  }

  /**
   * A {@link ScaleContext} aware Icon, assuming raster-based painting, system scale dependant.
   *
   * @author tav
   */
  public abstract static class RasterJBIcon extends ScaleContextSupport<ScaleContext> implements Icon {
    public RasterJBIcon() {
      super(ScaleContext.create());
    }
  }

  public static class CurrentTheme {
    public static class ToolWindow {
      @NotNull
      public static Color tabSelectedBackground() {
        return JBColor.namedColor("ToolWindow.header.tab.selected.background", 0xDEDEDE);
      }

      @NotNull
      public static Color tabSelectedActiveBackground() {
        return JBColor.namedColor("ToolWindow.header.tab.selected.active.background", 0xD0D4D8);
      }

      @NotNull
      public static Color tabHoveredBackground() {
        return JBColor.namedColor("ToolWindow.header.tab.hovered.background", tabSelectedBackground());
      }

      @NotNull
      public static Color tabHoveredActiveBackground() {
        return JBColor.namedColor("ToolWindow.header.tab.hovered.active.background", tabSelectedActiveBackground());
      }

      @NotNull
      public static Color tabSelectedBackground(boolean active) {
        return active ? tabSelectedActiveBackground() : tabSelectedBackground();
      }

      @NotNull
      public static Color tabHoveredBackground(boolean active) {
        return active ? tabHoveredActiveBackground() : tabHoveredBackground();
      }

      @NotNull
      public static Color headerBackground(boolean active) {
        return active ? headerActiveBackground() : headerBackground();
      }

      @NotNull
      public static Color headerBackground() {
        return JBColor.namedColor("ToolWindow.header.background", 0xECECEC);
      }

      @NotNull
      public static Color headerBorderBackground() {
        return JBColor.namedColor("ToolWindow.header.border.background", 0xC9C9C9);
      }

      @NotNull
      public static Color headerActiveBackground() {
        return JBColor.namedColor("ToolWindow.header.active.background", 0xE2E6EC);
      }

      public static int tabVerticalPadding() {
        return getInt("ToolWindow.tab.verticalPadding", scale(3));
      }

      @NotNull
      public static Font headerFont() {
        JBFont font = Fonts.label();
        Object size = UIManager.get("ToolWindow.header.font.size");
        if (size instanceof Integer) {
          return font.deriveFont(((Integer)size).floatValue());
        }
        return font;
      }

      @NotNull
      public static Color hoveredIconBackground() {
        return JBColor.namedColor("ToolWindow.header.closeButton.background", 0xB9B9B9);
      }

      @NotNull
      public static Icon closeTabIcon(boolean hovered) {
        return hovered ? getIcon("ToolWindow.header.closeButton.hovered.icon", AllIcons.Actions.CloseNewHovered)
                       : getIcon("ToolWindow.header.closeButton.icon", AllIcons.Actions.CloseNew);
      }

      @NotNull
      public static Icon comboTabIcon(boolean hovered) {
        return hovered ? getIcon("ToolWindow.header.comboButton.hovered.icon", AllIcons.General.ComboArrow)
                       : getIcon("ToolWindow.header.comboButton.icon", AllIcons.General.ComboArrow);
      }
    }

    public static class Label {
      @NotNull
      public static Color foreground(boolean selected) {
        return selected ? JBColor.namedColor("Label.selectedForeground", 0xFFFFFF)
                        : JBColor.namedColor("Label.foreground", 0x000000);
      }

      @NotNull
      public static Color foreground() {
        return foreground(false);
      }

      @NotNull
      public static Color disabledForeground(boolean selected) {
        return selected ? JBColor.namedColor("Label.selectedDisabledForeground", 0x999999)
                        : JBColor.namedColor("Label.disabledForeground", JBColor.namedColor("Label.disabledText", 0x999999));
      }

      @NotNull
      public static Color disabledForeground() {
        return disabledForeground(false);
      }
    }

    public static class Popup {
      public static Color headerBackground(boolean active) {
        return active
               ? JBColor.namedColor("Popup.Header.activeBackground", 0xe6e6e6)
               : JBColor.namedColor("Popup.Header.inactiveBackground", 0xededed);
      }

      public static int headerHeight(boolean hasControls) {
        return hasControls ? scale(28) : scale(24);
      }

      public static Color borderColor(boolean active) {
        return active
               ? JBColor.namedColor("Popup.Border.color", 0x808080)
               : JBColor.namedColor("Popup.Border.inactiveColor", 0xaaaaaa);
      }

      public static Color toolbarPanelColor() {
        return JBColor.namedColor("Popup.Toolbar.background", 0xf7f7f7);
      }

      public static Color toolbarBorderColor() {
        return JBColor.namedColor("Popup.Toolbar.Border.color", 0xf7f7f7);
      }

      public static int toolbarHeight() {
        return scale(28);
      }
    }

<<<<<<< HEAD
    public static class Focus {
      private static final Color GRAPHITE_COLOR = new JBColor(new Color(0x8099979d, true), new Color(0x676869));

      public static Color focusColor() {
        return UIUtil.isGraphite() ? GRAPHITE_COLOR : JBColor.namedColor("Focus.borderColor", new JBColor(0x8ab2eb, 0x395d82));
      }

      public static Color defaultButtonColor() {
        return UIUtil.isUnderDarcula() ? JBColor.namedColor("Focus.defaultButtonBorderColor", new JBColor(0x97c3f3, 0x43688c)) : focusColor();
      }

      public static Color errorColor(boolean active) {
        return active ?
               JBColor.namedColor("Focus.activeErrorBorderColor", new JBColor(0xe53e4d, 0x8b3c3c)) :
               JBColor.namedColor("Focus.inactiveErrorBorderColor", new JBColor(0xebbcbc, 0x725252));
      }

      public static Color warningColor(boolean active) {
        return active ?
               JBColor.namedColor("Focus.activeWarningBorderColor", new JBColor(0xe2a53a, 0xac7920)) :
               JBColor.namedColor("Focus.inactiveWarningBorderColor", new JBColor(0xffd385, 0x6e5324));
=======
    //todo #UX-1 maybe move to popup
    public static class SearchEverywhere {
      public static Color dialogBackground() {
        return JBColor.namedColor("SearchEverywhere.Dialog.background", 0xf2f2f2);
      }

      public static Insets tabInsets() {
        return insets(0, 12);
      }

      public static Color selectedTabColor() {
        return JBColor.namedColor("SearchEverywhere.Tab.selected.background", 0xdedede);
      }

      public static Color searchFieldBackground() {
        return JBColor.namedColor("SearchEverywhere.SearchField.background", 0xffffff);
      }

      public static Color searchFieldBorderColor() {
        return JBColor.namedColor("SearchEverywhere.SearchField.Border.color", 0xbdbdbd);
      }

      public static Insets searchFieldInsets() {
        return insets(0, 12, 0, 10);
>>>>>>> e76e51b9
      }
    }
  }


  public static int getInt(@NotNull String propertyName, int defaultValue) {
    Object value = UIManager.get(propertyName);
    return value instanceof Integer ? (Integer)value : defaultValue;
  }

  @NotNull
  private static Icon getIcon(@NotNull String propertyName, @NotNull Icon defaultIcon) {
    Icon icon = UIManager.getIcon(propertyName);
    return icon == null ? defaultIcon : icon;
  }
}<|MERGE_RESOLUTION|>--- conflicted
+++ resolved
@@ -1555,7 +1555,6 @@
       }
     }
 
-<<<<<<< HEAD
     public static class Focus {
       private static final Color GRAPHITE_COLOR = new JBColor(new Color(0x8099979d, true), new Color(0x676869));
 
@@ -1577,7 +1576,9 @@
         return active ?
                JBColor.namedColor("Focus.activeWarningBorderColor", new JBColor(0xe2a53a, 0xac7920)) :
                JBColor.namedColor("Focus.inactiveWarningBorderColor", new JBColor(0xffd385, 0x6e5324));
-=======
+      }
+    }
+
     //todo #UX-1 maybe move to popup
     public static class SearchEverywhere {
       public static Color dialogBackground() {
@@ -1602,7 +1603,6 @@
 
       public static Insets searchFieldInsets() {
         return insets(0, 12, 0, 10);
->>>>>>> e76e51b9
       }
     }
   }
