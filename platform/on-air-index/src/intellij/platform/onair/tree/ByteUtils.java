--- conflicted
+++ resolved
@@ -38,7 +38,6 @@
     }
   }
 
-<<<<<<< HEAD
 
   public static long readUnsignedInt(@NotNull final byte[] key, int offset) {
     final long c1 = key[offset + 0] & 0xff;
@@ -56,7 +55,7 @@
     result[offset + 1] = (byte)(val >>> 16);
     result[offset + 2] = (byte)(val >>> 8);
     result[offset + 3] = (byte)val;
-=======
+  }
   public static long normalizeLowBytes(long address) {
     if (address < 0) {
       return address;
@@ -65,6 +64,5 @@
       return Long.MIN_VALUE;
     }
     return -address;
->>>>>>> e15e070b
   }
 }