/*
 * Copyright 2000-2015 JetBrains s.r.o.
 *
 * Licensed under the Apache License, Version 2.0 (the "License");
 * you may not use this file except in compliance with the License.
 * You may obtain a copy of the License at
 *
 * http://www.apache.org/licenses/LICENSE-2.0
 *
 * Unless required by applicable law or agreed to in writing, software
 * distributed under the License is distributed on an "AS IS" BASIS,
 * WITHOUT WARRANTIES OR CONDITIONS OF ANY KIND, either express or implied.
 * See the License for the specific language governing permissions and
 * limitations under the License.
 */
package com.intellij.ide.util;

import com.intellij.codeInsight.daemon.DaemonCodeAnalyzer;
import com.intellij.icons.AllIcons;
import com.intellij.ide.DataManager;
import com.intellij.ide.DefaultTreeExpander;
import com.intellij.ide.IdeBundle;
import com.intellij.ide.TreeExpander;
import com.intellij.ide.structureView.ModelListener;
import com.intellij.ide.structureView.StructureView;
import com.intellij.ide.structureView.StructureViewModel;
import com.intellij.ide.structureView.StructureViewTreeElement;
import com.intellij.ide.structureView.impl.StructureViewComposite;
import com.intellij.ide.structureView.impl.common.PsiTreeElementBase;
import com.intellij.ide.structureView.newStructureView.StructureViewComponent;
import com.intellij.ide.structureView.newStructureView.TreeActionWrapper;
import com.intellij.ide.structureView.newStructureView.TreeActionsOwner;
import com.intellij.ide.structureView.newStructureView.TreeModelWrapper;
import com.intellij.ide.util.treeView.AbstractTreeNode;
import com.intellij.ide.util.treeView.NodeRenderer;
import com.intellij.ide.util.treeView.smartTree.*;
import com.intellij.navigation.ItemPresentation;
import com.intellij.navigation.LocationPresentation;
import com.intellij.openapi.Disposable;
import com.intellij.openapi.MnemonicHelper;
import com.intellij.openapi.actionSystem.*;
import com.intellij.openapi.application.ApplicationManager;
import com.intellij.openapi.command.CommandProcessor;
import com.intellij.openapi.diagnostic.Logger;
import com.intellij.openapi.editor.Editor;
import com.intellij.openapi.fileEditor.FileEditor;
import com.intellij.openapi.fileEditor.TextEditor;
import com.intellij.openapi.fileEditor.ex.IdeDocumentHistory;
import com.intellij.openapi.ide.CopyPasteManager;
import com.intellij.openapi.keymap.KeymapManager;
import com.intellij.openapi.keymap.KeymapUtil;
import com.intellij.openapi.project.DumbAwareAction;
import com.intellij.openapi.project.Project;
import com.intellij.openapi.ui.popup.*;
import com.intellij.openapi.util.*;
import com.intellij.openapi.util.text.StringUtil;
import com.intellij.openapi.wm.IdeFocusManager;
import com.intellij.psi.PsiDocumentManager;
import com.intellij.psi.PsiElement;
import com.intellij.psi.PsiFile;
import com.intellij.psi.codeStyle.MinusculeMatcher;
import com.intellij.psi.codeStyle.NameUtil;
import com.intellij.ui.*;
import com.intellij.ui.popup.AbstractPopup;
import com.intellij.ui.popup.PopupUpdateProcessor;
import com.intellij.ui.speedSearch.ElementFilter;
import com.intellij.ui.treeStructure.AlwaysExpandedTree;
import com.intellij.ui.treeStructure.Tree;
import com.intellij.ui.treeStructure.filtered.FilteringTreeBuilder;
import com.intellij.ui.treeStructure.filtered.FilteringTreeStructure;
import com.intellij.util.*;
import com.intellij.util.containers.ContainerUtil;
import com.intellij.util.containers.Convertor;
import com.intellij.util.containers.HashSet;
import com.intellij.util.ui.JBUI;
import com.intellij.util.ui.TextTransferable;
import com.intellij.util.ui.UIUtil;
import com.intellij.util.ui.tree.TreeUtil;
import com.intellij.xml.util.XmlStringUtil;
import org.jetbrains.annotations.NonNls;
import org.jetbrains.annotations.NotNull;
import org.jetbrains.annotations.Nullable;

import javax.swing.*;
import javax.swing.event.TreeSelectionEvent;
import javax.swing.event.TreeSelectionListener;
import javax.swing.tree.DefaultMutableTreeNode;
import javax.swing.tree.TreePath;
import java.awt.*;
import java.awt.datatransfer.DataFlavor;
import java.awt.datatransfer.Transferable;
import java.awt.event.*;
import java.util.*;
import java.util.List;

/**
 * @author Konstantin Bulenkov
 */
public class FileStructurePopup implements Disposable, TreeActionsOwner {
  private static final Logger LOG = Logger.getInstance("#com.intellij.ide.util.FileStructurePopup");
  private final Project myProject;
  private final StructureViewModel myTreeModel;
  private final StructureViewModel myBaseTreeModel;
  private final TreeStructureActionsOwner myTreeActionsOwner;
  private PsiFile myPsiFile;
  private JBPopup myPopup;

  @NonNls private static final String narrowDownPropertyKey = "FileStructurePopup.narrowDown";
  private final FileStructureTree myTree;
  private final FilteringTreeBuilder myAbstractTreeBuilder;
  private String myTitle;
  private final TreeSpeedSearch mySpeedSearch;
  private final SmartTreeStructure myTreeStructure;
  private int myPreferredWidth;
  private final FilteringTreeStructure myFilteringStructure;
  private final PsiElement myInitialPsiElement;
<<<<<<< HEAD
  protected final Map<Class, JCheckBox> myCheckBoxes = new HashMap<Class, JCheckBox>();
  private final List<JCheckBox> myAutoClicked = new ArrayList<JCheckBox>();
=======
  private final Map<Class, JCheckBox> myCheckBoxes = new HashMap<>();
  private final List<JCheckBox> myAutoClicked = new ArrayList<>();
>>>>>>> bd50525b
  private String myTestSearchFilter;
  private final ActionCallback myTreeHasBuilt = new ActionCallback();
  private boolean myInitialNodeIsLeaf;
  private final List<Pair<String, JCheckBox>> myTriggeredCheckboxes = new ArrayList<>();
  private final TreeExpander myTreeExpander;
  @NotNull private final FileEditor myFileEditor;
  private final StructureView myStructureViewDelegate;
  private boolean myCanClose = true;


  public FileStructurePopup(@NotNull Project project,
                            @NotNull FileEditor fileEditor,
                            @NotNull StructureView structureView,
                            final boolean applySortAndFilter) {
    myProject = project;
    myFileEditor = fileEditor;
    myStructureViewDelegate = structureView;

    //Stop code analyzer to speedup EDT
    DaemonCodeAnalyzer.getInstance(myProject).disableUpdateByTimer(this);
    IdeFocusManager.getInstance(myProject).typeAheadUntil(myTreeHasBuilt);
    Disposer.register(this, myStructureViewDelegate);

    //long l = System.currentTimeMillis();
    if (myFileEditor instanceof TextEditor) {
      Editor e = ((TextEditor)myFileEditor).getEditor();
      myPsiFile = PsiDocumentManager.getInstance(myProject).getPsiFile(e.getDocument());
    }

    //System.out.println(System.currentTimeMillis() - l);
    if (myStructureViewDelegate instanceof StructureViewComposite) {
      StructureViewComposite.StructureViewDescriptor[] views = ((StructureViewComposite)myStructureViewDelegate).getStructureViews();
      myBaseTreeModel = new StructureViewCompositeModel(myPsiFile, views);
      Disposer.register(this, (Disposable)myBaseTreeModel);
    }
    else {
      myBaseTreeModel = myStructureViewDelegate.getTreeModel();
    }

    if (applySortAndFilter) {
      myTreeActionsOwner = new TreeStructureActionsOwner(myBaseTreeModel);
      myTreeModel = new TreeModelWrapper(myBaseTreeModel, myTreeActionsOwner);
    }
    else {
      myTreeActionsOwner = null;
      myTreeModel = myStructureViewDelegate.getTreeModel();
    }

    myTreeStructure = new SmartTreeStructure(project, myTreeModel) {
      @Override
      public void rebuildTree() {
        if (!ApplicationManager.getApplication().hasUI() || !myPopup.isDisposed()) {
          super.rebuildTree();
        }
      }

      @Override
      public boolean isToBuildChildrenInBackground(final Object element) {
        return getRootElement() == element;
      }

      @Override
      protected TreeElementWrapper createTree() {
        return new StructureViewComponent.StructureViewTreeElementWrapper(myProject, myModel.getRoot(), myModel);
      }

      @NonNls
      @Override
      public String toString() {
        return "structure view tree structure(model=" + myTreeModel + ")";
      }
    };

    myTree = new FileStructureTree(myTreeStructure.getRootElement(), false);

    myTree.setCellRenderer(new NodeRenderer());

    myTree.setTransferHandler(new TransferHandler() {
      @Override
      public boolean importData(@NotNull TransferSupport support) {
        String s = CopyPasteManager.getInstance().getContents(DataFlavor.stringFlavor);
        if (s != null && !mySpeedSearch.isPopupActive()) {
          mySpeedSearch.showPopup(s);
          return true;
        }
        return false;
      }

      @Nullable
      @Override
      protected Transferable createTransferable(JComponent component) {
        Set<Object> nodes = myAbstractTreeBuilder.getSelectedElements();
        if (nodes.isEmpty()) return null;
        List<Pair<FilteringTreeStructure.FilteringNode, PsiElement>> result = ContainerUtil.newArrayListWithCapacity(nodes.size());
        for (Object o : nodes) {
          if (!(o instanceof FilteringTreeStructure.FilteringNode)) continue;
          FilteringTreeStructure.FilteringNode node = (FilteringTreeStructure.FilteringNode)o;
          PsiElement psi = getPsi(node);
          ContainerUtil.addIfNotNull(result, Pair.create(node, psi));
        }

        final Set<PsiElement> psiSelection = ContainerUtil.map2LinkedSet(result, Functions.<PsiElement>pairSecond());

        String text = StringUtil.join(result, pair -> {
          PsiElement psi = pair.second;
          String defaultPresentation = pair.first.getPresentation().getPresentableText();
          if (psi == null) return defaultPresentation;
          for (PsiElement p = psi.getParent(); p != null; p = p.getParent()) {
            if (psiSelection.contains(p)) return null;
          }
          return ObjectUtils.chooseNotNull(psi.getText(), defaultPresentation);
        }, "\n");

        String htmlText = "<body>\n" + text + "\n</body>";
        return new TextTransferable(XmlStringUtil.wrapInHtml(htmlText), text);
      }

      @Override
      public int getSourceActions(JComponent component) {
        return COPY;
      }
    });

    mySpeedSearch = new MyTreeSpeedSearch();
    mySpeedSearch.setComparator(new SpeedSearchComparator(false, true) {
      @NotNull
      @Override
      protected MinusculeMatcher createMatcher(@NotNull String pattern) {
        return NameUtil.buildMatcher(pattern).withSeparators(" ()").build();
      }
    });

    final FileStructurePopupFilter filter = new FileStructurePopupFilter();
    myFilteringStructure = new FilteringTreeStructure(filter, myTreeStructure, ApplicationManager.getApplication().isUnitTestMode());
    myAbstractTreeBuilder = new FilteringTreeBuilder(myTree, filter, myFilteringStructure, null) {
      @Override
      public void initRootNode() {

      }

      @Override
      protected boolean validateNode(Object child) {
        return StructureViewComponent.isValid(child);
      }

      @Override
      public void revalidateTree() {
        //myTree.revalidate();
        //myTree.repaint();
      }

      @Override
      public boolean isToEnsureSelectionOnFocusGained() {
        return false;
      }
    };

    myTreeExpander = new DefaultTreeExpander(myTree);
    final ModelListener modelListener = new ModelListener() {
      @Override
      public void onModelChanged() {
        myAbstractTreeBuilder.queueUpdate();
      }
    };
    myTreeModel.addModelListener(modelListener);
    Disposer.register(this, new Disposable() {
      @Override
      public void dispose() {
        myTreeModel.removeModelListener(modelListener);
      }
    });

    //myAbstractTreeBuilder.getUi().setPassthroughMode(true);
    myAbstractTreeBuilder.getUi().getUpdater().setDelay(1);
    myInitialPsiElement = getCurrentElement(myPsiFile);
    //myAbstractTreeBuilder.setCanYieldUpdate(true);
    Disposer.register(this, myAbstractTreeBuilder);
    TreeUtil.installActions(myTree);
  }

  public void show() {
    //final long time = System.currentTimeMillis();
    JComponent panel = createCenterPanel();
    MnemonicHelper.init(panel);
    boolean shouldSetWidth = DimensionService.getInstance().getSize(getDimensionServiceKey(), myProject) == null;
    myPopup = JBPopupFactory.getInstance().createComponentPopupBuilder(panel, null)
      .setTitle(myTitle)
      .setResizable(true)
      .setModalContext(false)
      .setFocusable(true)
      .setRequestFocus(true)
      .setMovable(true)
      .setBelongsToGlobalPopupStack(true)
      //.setCancelOnClickOutside(false) //for debug and snapshots
      .setCancelKeyEnabled(false)
      .setDimensionServiceKey(null, getDimensionServiceKey(), false)
      .setCancelCallback(() -> {
        DimensionService.getInstance().setLocation(getDimensionServiceKey(), myPopup.getLocationOnScreen(), myProject);
        return myCanClose;
      })
      .createPopup();

    myTree.addTreeSelectionListener(new TreeSelectionListener() {
      @Override
      public void valueChanged(TreeSelectionEvent e) {
        if (myPopup.isVisible()) {
          final PopupUpdateProcessor updateProcessor = myPopup.getUserData(PopupUpdateProcessor.class);
          if (updateProcessor != null) {
            final AbstractTreeNode node = getSelectedNode();
            updateProcessor.updatePopup(node);
          }
        }
      }
    });
    Disposer.register(myPopup, this);
    Disposer.register(myPopup, new Disposable() {
      @Override
      public void dispose() {
        if (!myTreeHasBuilt.isDone()) {
          myTreeHasBuilt.setRejected();
        }
      }
    });
    myTree.getEmptyText().setText("Loading...");
    final Point location = DimensionService.getInstance().getLocation(getDimensionServiceKey(), myProject);
    if (location != null) {
      myPopup.showInScreenCoordinates(myFileEditor.getComponent(), location);
    }
    else {
      myPopup.showCenteredInCurrentWindow(myProject);
    }

    if(myPopup instanceof AbstractPopup) {
      ((AbstractPopup)myPopup).setShowHints(true);
    }
    if (shouldSetWidth) {
      myPopup.setSize(new Dimension(myPreferredWidth + 10, myPopup.getSize().height));
    }

    IdeFocusManager.getInstance(myProject).requestFocus(myTree, true);
    SwingUtilities.windowForComponent(myPopup.getContent()).addWindowFocusListener(new WindowFocusListener() {
      @Override
      public void windowGainedFocus(WindowEvent e) {
      }

      @Override
      public void windowLostFocus(WindowEvent e) {
        myPopup.cancel();
      }
    });
<<<<<<< HEAD
    rebuildTree();
  }

  protected void rebuildTree() {
    ApplicationManager.getApplication().executeOnPooledThread(new Runnable() {
      @Override
      public void run() {
        ApplicationManager.getApplication().runReadAction(new Runnable() {
          @Override
          public void run() {
            myFilteringStructure.rebuild();
          }
        });

        //noinspection SSBasedInspection
        SwingUtilities.invokeLater(new Runnable() {
          @Override
          public void run() {
            myAbstractTreeBuilder.queueUpdate().doWhenDone(new Runnable() {
              @Override
              public void run() {
                myTreeHasBuilt.setDone();
                //noinspection SSBasedInspection
                SwingUtilities.invokeLater(new Runnable() {
                  @Override
                  public void run() {
                    if (myAbstractTreeBuilder.isDisposed()) return;
                    if (selectPsiElement(myInitialPsiElement) == null) {
                      TreeUtil.ensureSelection(myAbstractTreeBuilder.getTree());
                      myAbstractTreeBuilder.revalidateTree();
                    }
                  }
                });
              }
            });
            installUpdater();
          }
=======
    ApplicationManager.getApplication().executeOnPooledThread(() -> {
      ApplicationManager.getApplication().runReadAction(() -> myFilteringStructure.rebuild());

      //noinspection SSBasedInspection
      SwingUtilities.invokeLater(() -> {
        myAbstractTreeBuilder.queueUpdate().doWhenDone(() -> {
          myTreeHasBuilt.setDone();
          //noinspection SSBasedInspection
          SwingUtilities.invokeLater(() -> {
            if (myAbstractTreeBuilder.isDisposed()) return;
            if (selectPsiElement(myInitialPsiElement) == null) {
              TreeUtil.ensureSelection(myAbstractTreeBuilder.getTree());
              myAbstractTreeBuilder.revalidateTree();
            }
          });
>>>>>>> bd50525b
        });
        installUpdater();
      });
    });
  }

  private void installUpdater() {
    if (ApplicationManager.getApplication().isUnitTestMode()
        || ApplicationManager.getApplication().isOnAir()
        || myPopup.isDisposed()) {
      return;
    }
    final Alarm alarm = new Alarm(Alarm.ThreadToUse.SWING_THREAD, myPopup);
    alarm.addRequest(new Runnable() {
      String filter = "";

      @Override
      public void run() {
        alarm.cancelAllRequests();
        String prefix = mySpeedSearch.getEnteredPrefix();
        myTree.getEmptyText().setText(StringUtil.isEmpty(prefix) ? "Nothing to show" : "Can't find '" + prefix + "'");
        if (prefix == null) prefix = "";

        if (!filter.equals(prefix)) {
          final boolean isBackspace = prefix.length() < filter.length();
          filter = prefix;
          myAbstractTreeBuilder.refilter(null, false, false).doWhenProcessed(() -> {
            //noinspection SSBasedInspection
            SwingUtilities.invokeLater(() -> {
              if (myAbstractTreeBuilder.isDisposed()) return;
              myTree.repaint();
              if (isBackspace && handleBackspace(filter)) {
                return;
              }
              if (myFilteringStructure.getRootElement().getChildren().length == 0) {
                for (JCheckBox box : myCheckBoxes.values()) {
                  if (!box.isSelected()) {
                    myAutoClicked.add(box);
                    myTriggeredCheckboxes.add(0, Pair.create(filter, box));
                    box.doClick();
                    filter = "";
                    break;
                  }
                }
              }
            });
          });
        }
        if (!alarm.isDisposed()) {
          alarm.addRequest(this, 300);
        }
      }
    }, 300);
  }

  private boolean handleBackspace(String filter) {
    boolean clicked = false;
    final Iterator<Pair<String, JCheckBox>> iterator = myTriggeredCheckboxes.iterator();
    while (iterator.hasNext()) {
      final Pair<String, JCheckBox> next = iterator.next();
      if (next.getFirst().length() < filter.length()) break;

      if (next.getFirst().length() >= filter.length()) {
        iterator.remove();
        next.getSecond().doClick();
        clicked = true;
      }
    }
    return clicked;
  }

  @Nullable
  public FilteringTreeStructure.FilteringNode selectPsiElement(PsiElement element) {
    Set<PsiElement> parents = getAllParents(element);

    FilteringTreeStructure.FilteringNode node = (FilteringTreeStructure.FilteringNode)myAbstractTreeBuilder.getRootElement();
    if (element != null && node != null && myStructureViewDelegate instanceof StructureViewComposite) {
      parents.remove(element.getContainingFile());
      final List<FilteringTreeStructure.FilteringNode> fileNodes = node.children();

      for (FilteringTreeStructure.FilteringNode fileNode : fileNodes) {
        final FilteringTreeStructure.FilteringNode found = findNode(parents, fileNode);
        if (found != null && found != fileNode) {
          return found;
        }
      }
    }
    else {
      final FilteringTreeStructure.FilteringNode found = findNode(parents, node);
      if (found == null) {
        TreeUtil.ensureSelection(myTree);
      }
      return found;
    }
    TreeUtil.ensureSelection(myTree);
    return null;
  }

  private FilteringTreeStructure.FilteringNode findNode(Set<PsiElement> parents, FilteringTreeStructure.FilteringNode node) {
    while (node != null) {
      boolean changed = false;
      for (FilteringTreeStructure.FilteringNode n : node.children()) {
        final PsiElement psiElement = getPsi(n);
        if (psiElement != null && parents.contains(psiElement)) {
          node = n;
          changed = true;
          break;
        }
      }
      if (!changed) {
        myAbstractTreeBuilder.select(node);
        if (myAbstractTreeBuilder.getSelectedElements().isEmpty()) {
          TreeUtil.selectFirstNode(myTree);
        }
        myInitialNodeIsLeaf = node.getChildren().length == 0;
        return node;
      }
    }
    return null;
  }

  private static Set<PsiElement> getAllParents(PsiElement element) {
    Set<PsiElement> parents = new java.util.HashSet<>();

    while (element != null) {
      parents.add(element);
      if (element instanceof PsiFile) break;
      element = element.getParent();
    }
    return parents;
  }

  @Nullable
  private PsiElement getPsi(FilteringTreeStructure.FilteringNode n) {
    final Object delegate = n.getDelegate();
    if (delegate instanceof StructureViewComponent.StructureViewTreeElementWrapper) {
      final TreeElement value = ((StructureViewComponent.StructureViewTreeElementWrapper)delegate).getValue();
      if (value instanceof StructureViewTreeElement) {
        final Object element = ((StructureViewTreeElement)value).getValue();
        if (element instanceof PsiElement) {
          return (PsiElement)element;
        }
      }
    }
    return null;
  }

  @Override
  public void dispose() {

  }

  private static boolean isShouldNarrowDown() {
    return PropertiesComponent.getInstance().getBoolean(narrowDownPropertyKey, true);
  }

  @NonNls
  protected static String getDimensionServiceKey() {
    return "StructurePopup";
  }

  @Nullable
  public PsiElement getCurrentElement(@Nullable final PsiFile psiFile) {
    PsiDocumentManager.getInstance(myProject).commitAllDocuments();

    Object elementAtCursor = myTreeModel.getCurrentEditorElement();
    if (elementAtCursor instanceof PsiElement) {
      return (PsiElement)elementAtCursor;
    }

    if (psiFile != null && myFileEditor instanceof TextEditor) {
      return psiFile.getViewProvider().findElementAt(((TextEditor)myFileEditor).getEditor().getCaretModel().getOffset());
    }

    return null;
  }

  public JComponent createCenterPanel() {
    List<FileStructureFilter> fileStructureFilters = new ArrayList<>();
    List<FileStructureNodeProvider> fileStructureNodeProviders = new ArrayList<>();
    if (myTreeActionsOwner != null) {
      for (Filter filter : myBaseTreeModel.getFilters()) {
        if (filter instanceof FileStructureFilter) {
          final FileStructureFilter fsFilter = (FileStructureFilter)filter;
          myTreeActionsOwner.setActionIncluded(fsFilter, true);
          fileStructureFilters.add(fsFilter);
        }
      }

      if (myBaseTreeModel instanceof ProvidingTreeModel) {
        for (NodeProvider provider : ((ProvidingTreeModel)myBaseTreeModel).getNodeProviders()) {
          if (provider instanceof FileStructureNodeProvider) {
            fileStructureNodeProviders.add((FileStructureNodeProvider)provider);
          }
        }
      }
    }
    final JPanel panel = new JPanel(new BorderLayout());
    JPanel comboPanel = new JPanel(new GridLayout(0, 2, 0, 0));

    final Shortcut[] F4 = ActionManager.getInstance().getAction(IdeActions.ACTION_EDIT_SOURCE).getShortcutSet().getShortcuts();
    final Shortcut[] ENTER = CustomShortcutSet.fromString("ENTER").getShortcuts();
    final CustomShortcutSet shortcutSet = new CustomShortcutSet(ArrayUtil.mergeArrays(F4, ENTER));
    new DumbAwareAction() {
      @Override
      public void actionPerformed(AnActionEvent e) {
        final boolean succeeded = navigateSelectedElement();
        if (succeeded) {
          unregisterCustomShortcutSet(panel);
        }
      }
    }.registerCustomShortcutSet(shortcutSet, panel);

    new DumbAwareAction() {
      @Override
      public void actionPerformed(AnActionEvent e) {
        if (mySpeedSearch != null && mySpeedSearch.isPopupActive()) {
          mySpeedSearch.hidePopup();
        }
        else {
          myPopup.cancel();
        }
      }
    }.registerCustomShortcutSet(CustomShortcutSet.fromString("ESCAPE"), myTree);

    new ClickListener() {
      @Override
      public boolean onClick(@NotNull MouseEvent e, int clickCount) {
        final TreePath path = myTree.getPathForLocation(e.getX(), e.getY());
        if (path == null) return false; // user wants to expand/collapse a node
        navigateSelectedElement();
        return true;
      }
    }.installOn(myTree);

    for (FileStructureFilter filter : fileStructureFilters) {
      addCheckbox(comboPanel, filter);
    }

    for (FileStructureNodeProvider provider : fileStructureNodeProviders) {
      addCheckbox(comboPanel, provider);
    }
    final JPanel topPanel = new JPanel(new BorderLayout());
    topPanel.add(comboPanel);

    topPanel.add(createSettingsButton(), BorderLayout.EAST);

    myPreferredWidth = Math.max(comboPanel.getPreferredSize().width, JBUI.scale(350));
    panel.add(topPanel, BorderLayout.NORTH);
    JScrollPane scrollPane = ScrollPaneFactory.createScrollPane(myAbstractTreeBuilder.getTree());
    scrollPane.setBorder(IdeBorderFactory.createBorder(SideBorder.TOP | SideBorder.BOTTOM));
    panel.add(scrollPane, BorderLayout.CENTER);
    //panel.add(createSouthPanel(), BorderLayout.SOUTH);
    DataManager.registerDataProvider(panel, new DataProvider() {
      @Override
      public Object getData(@NonNls String dataId) {
        if (CommonDataKeys.PROJECT.is(dataId)) {
          return myProject;
        }
        if (PlatformDataKeys.FILE_EDITOR.is(dataId)) {
          return myFileEditor;
        }
        if (CommonDataKeys.PSI_ELEMENT.is(dataId)) {
          Object node = ContainerUtil.getFirstItem(myAbstractTreeBuilder.getSelectedElements());
          if (!(node instanceof FilteringTreeStructure.FilteringNode)) return null;
          return getPsi((FilteringTreeStructure.FilteringNode)node);
        }
        if (LangDataKeys.PSI_ELEMENT_ARRAY.is(dataId)) {
          return ContainerUtil.toArray(getPsiElementsFromSelection(), PsiElement.ARRAY_FACTORY);
        }
        if (LangDataKeys.POSITION_ADJUSTER_POPUP.is(dataId)) {
          return myPopup;
        }
        if (PlatformDataKeys.TREE_EXPANDER.is(dataId)) {
          return myTreeExpander;
        }
        return null;
      }
    });

    panel.addFocusListener(new FocusAdapter() {
      @Override
      public void focusLost(FocusEvent e) {
        myPopup.cancel();
      }
    });

    return panel;
  }

  @NotNull
  private List<PsiElement> getPsiElementsFromSelection() {
    Set<Object> nodes = myAbstractTreeBuilder.getSelectedElements();
    if (nodes.isEmpty()) return Collections.emptyList();
    List<PsiElement> result = ContainerUtil.newArrayListWithCapacity(nodes.size());
    for (Object o : nodes) {
      if (!(o instanceof FilteringTreeStructure.FilteringNode)) continue;
      ContainerUtil.addIfNotNull(result, getPsi((FilteringTreeStructure.FilteringNode)o));
    }
    return result;
  }

  @NotNull
  protected JComponent createSettingsButton() {
    final JLabel label = new JLabel(AllIcons.General.SecondaryGroup);
    new ClickListener() {
      @Override
      public boolean onClick(@NotNull MouseEvent event, int clickCount) {
        DefaultActionGroup group = new DefaultActionGroup();
        //addSorters(group);
        //addGroupers(group);
        //addFilters(group);

        group.add(new ToggleAction(IdeBundle.message("checkbox.narrow.down.on.typing")) {
          @Override
          public boolean isSelected(AnActionEvent e) {
            return isShouldNarrowDown();
          }

          @Override
          public void setSelected(AnActionEvent e, boolean state) {
            PropertiesComponent.getInstance().setValue(narrowDownPropertyKey, Boolean.toString(state));
            if (mySpeedSearch.isPopupActive() && !StringUtil.isEmpty(mySpeedSearch.getEnteredPrefix())) {
              myAbstractTreeBuilder.queueUpdate();
            }
          }
        });

        final DataManager dataManager = DataManager.getInstance();
        assert dataManager != null;
        final ListPopup popup = JBPopupFactory.getInstance().createActionGroupPopup(null, group,
                                                                                    dataManager.getDataContext(label),
                                                                                    JBPopupFactory.ActionSelectionAid.SPEEDSEARCH,
                                                                                    false);
        popup.addListener(
            new JBPopupListener() {
              @Override
              public void beforeShown(LightweightWindowEvent event) {

              }

              @Override
              public void onClosed(LightweightWindowEvent event) {
                myCanClose = true;
              }
            });
        myCanClose = false;
        popup.showUnderneathOf(label);
        return true;
      }
    }.installOn(label);
    return label;
  }

  protected void addFilters(DefaultActionGroup group) {
    Filter[] filters = myTreeModel.getFilters();
    for (Filter filter : filters) {
      group.add(new TreeActionWrapper(filter, this));
    }
  }

  protected void addGroupers(DefaultActionGroup group) {
    Grouper[] groupers = myTreeModel.getGroupers();
    for (Grouper grouper : groupers) {
      group.add(new TreeActionWrapper(grouper, this));
    }
  }

  protected void addSorters(DefaultActionGroup group) {
    Sorter[] sorters = myTreeModel.getSorters();
    for (final Sorter sorter : sorters) {
      if (sorter.isVisible()) {
        group.add(new TreeActionWrapper(sorter, this));
      }
    }
    if (sorters.length > 0) {
      group.addSeparator();
    }
  }

  @Nullable
  private AbstractTreeNode getSelectedNode() {
    final TreePath path = myTree.getSelectionPath();
    if (path != null) {
      Object component = path.getLastPathComponent();
      if (component instanceof DefaultMutableTreeNode) {
        component = ((DefaultMutableTreeNode)component).getUserObject();
        if (component instanceof FilteringTreeStructure.FilteringNode) {
          component = ((FilteringTreeStructure.FilteringNode)component).getDelegate();
          if (component instanceof AbstractTreeNode) {
            return (AbstractTreeNode)component;
          }
        }
      }
    }
    return null;
  }

  public boolean navigateSelectedElement() {
    final AbstractTreeNode selectedNode = getSelectedNode();
    if (ApplicationManager.getApplication().isInternal()) {
      String enteredPrefix = getSpeedSearch().getEnteredPrefix();
      String itemText = getSpeedSearchText(selectedNode);
      if (StringUtil.isNotEmpty(enteredPrefix) && StringUtil.isNotEmpty(itemText)) {
        LOG.info("Chosen in file structure popup by prefix '" + enteredPrefix + "': '" + itemText + "'");
      }
    }

    final Ref<Boolean> succeeded = new Ref<>();
    final CommandProcessor commandProcessor = CommandProcessor.getInstance();
    commandProcessor.executeCommand(myProject, () -> {
      if (selectedNode != null) {
        if (selectedNode.canNavigateToSource()) {
          myPopup.cancel();
          selectedNode.navigate(true);
          succeeded.set(true);
        }
        else {
          succeeded.set(false);
        }
      }
      else {
        succeeded.set(false);
      }

      IdeDocumentHistory.getInstance(myProject).includeCurrentCommandAsNavigation();
    }, "Navigate", null);
    return succeeded.get();
  }

  private void addCheckbox(final JPanel panel, final TreeAction action) {
    String text = action instanceof FileStructureFilter ? ((FileStructureFilter)action).getCheckBoxText() :
                  action instanceof FileStructureNodeProvider ? ((FileStructureNodeProvider)action).getCheckBoxText() : null;

    if (text == null) return;

    Shortcut[] shortcuts = extractShortcutFor(action);


    final JCheckBox chkFilter = new JCheckBox();
    UIUtil.applyStyle(UIUtil.ComponentStyle.SMALL, chkFilter);

    final boolean selected = getDefaultValue(action);
    chkFilter.setSelected(selected);
    final boolean isRevertedStructureFilter = action instanceof FileStructureFilter && ((FileStructureFilter)action).isReverted();
    myTreeActionsOwner.setActionIncluded(action, isRevertedStructureFilter ? !selected : selected);
    chkFilter.addActionListener(new ActionListener() {
      @Override
      public void actionPerformed(final ActionEvent e) {
        final boolean state = chkFilter.isSelected();
        if (!myAutoClicked.contains(chkFilter)) {
          saveState(action, state);
        }
        myTreeActionsOwner.setActionIncluded(action, isRevertedStructureFilter ? !state : state);
        //final String filter = mySpeedSearch.isPopupActive() ? mySpeedSearch.getEnteredPrefix() : null;
        //mySpeedSearch.hidePopup();
        Object selection = ContainerUtil.getFirstItem(myAbstractTreeBuilder.getSelectedElements());
        if (selection instanceof FilteringTreeStructure.FilteringNode) {
          selection = ((FilteringTreeStructure.FilteringNode)selection).getDelegate();
        }
        myTreeStructure.rebuildTree();
        myFilteringStructure.rebuild();

        final Object sel = selection;
<<<<<<< HEAD
        final Runnable runnable = new Runnable() {
          @Override
          public void run() {
            ApplicationManager.getApplication().runReadAction(new Runnable() {
              @Override
              public void run() {
                myAbstractTreeBuilder.refilter(sel, true, false).doWhenProcessed(new Runnable() {
                  @Override
                  public void run() {
                    if (mySpeedSearch.isPopupActive()) {
                      mySpeedSearch.refreshSelection();
                    }
                  }
                });
              }
            });
          }
        };
        if (ApplicationManager.getApplication().isUnitTestMode() || ApplicationManager.getApplication().isOnAir()) {
=======
        final Runnable runnable = () -> ApplicationManager.getApplication().runReadAction(() -> {
          myAbstractTreeBuilder.refilter(sel, true, false).doWhenProcessed(() -> {
            if (mySpeedSearch.isPopupActive()) {
              mySpeedSearch.refreshSelection();
            }
          });
        });
        if (ApplicationManager.getApplication().isUnitTestMode()) {
>>>>>>> bd50525b
          runnable.run();
        }
        else {
          ApplicationManager.getApplication().invokeLater(runnable);
        }
      }
    });
    chkFilter.setFocusable(false);

    if (shortcuts.length > 0) {
      text += " (" + KeymapUtil.getShortcutText(shortcuts[0]) + ")";
      new DumbAwareAction() {
        @Override
        public void actionPerformed(final AnActionEvent e) {
          chkFilter.doClick();
        }
      }.registerCustomShortcutSet(new CustomShortcutSet(shortcuts), myTree);
    }
    chkFilter.setText(text);
    panel.add(chkFilter);
    myCheckBoxes.put(action.getClass(), chkFilter);
  }

  @NotNull
  static Shortcut[] extractShortcutFor(@NotNull TreeAction action) {
    if (action instanceof ActionShortcutProvider) {
      String actionId = ((ActionShortcutProvider)action).getActionIdForShortcut();
      return KeymapManager.getInstance().getActiveKeymap().getShortcuts(actionId);
    }
    return action instanceof FileStructureFilter ?
                           ((FileStructureFilter)action).getShortcut() : ((FileStructureNodeProvider)action).getShortcut();
  }

  private static boolean getDefaultValue(TreeAction action) {
    if (action instanceof PropertyOwner) {
      final String propertyName = ((PropertyOwner)action).getPropertyName();
      return PropertiesComponent.getInstance().getBoolean(TreeStructureUtil.getPropertyName(propertyName));
    }

    return false;
  }

  private static void saveState(TreeAction action, boolean state) {
    if (action instanceof PropertyOwner) {
      final String propertyName = ((PropertyOwner)action).getPropertyName();
      PropertiesComponent.getInstance().setValue(TreeStructureUtil.getPropertyName(propertyName), state);
    }
  }

  public void setTitle(String title) {
    myTitle = title;
  }

  public Tree getTree() {
    return myTree;
  }

  public TreeSpeedSearch getSpeedSearch() {
    return mySpeedSearch;
  }

  public FilteringTreeBuilder getTreeBuilder() {
    return myAbstractTreeBuilder;
  }

  public void setSearchFilterForTests(String filter) {
    myTestSearchFilter = filter;
  }

  public void setTreeActionState(Class<? extends TreeAction> action, boolean state) {
    final JCheckBox checkBox = myCheckBoxes.get(action);
    if (checkBox != null) {
      checkBox.setSelected(state);
      for (ActionListener listener : checkBox.getActionListeners()) {
        listener.actionPerformed(new ActionEvent(this, 1, ""));
      }
    }
  }

  @Nullable
  public static String getSpeedSearchText(final Object userObject) {
    String text = String.valueOf(userObject);
    if (text != null) {
      if (userObject instanceof StructureViewComponent.StructureViewTreeElementWrapper) {
        final TreeElement value = ((StructureViewComponent.StructureViewTreeElementWrapper)userObject).getValue();
        if (value instanceof PsiTreeElementBase && ((PsiTreeElementBase)value).isSearchInLocationString()) {
          final String locationString = ((PsiTreeElementBase)value).getLocationString();
          if (!StringUtil.isEmpty(locationString)) {
            String locationPrefix = null;
            String locationSuffix = null;
            if (value instanceof LocationPresentation) {
              locationPrefix = ((LocationPresentation)value).getLocationPrefix();
              locationSuffix = ((LocationPresentation)value).getLocationSuffix();
            }

            return text +
                   StringUtil.notNullize(locationPrefix, LocationPresentation.DEFAULT_LOCATION_PREFIX) +
                   locationString +
                   StringUtil.notNullize(locationSuffix, LocationPresentation.DEFAULT_LOCATION_SUFFIX);
          }
        }
      }
      return text;
    }
    // NB!: this point is achievable if the following method returns null
    // see com.intellij.ide.util.treeView.NodeDescriptor.toString
    if (userObject instanceof StructureViewComponent.StructureViewTreeElementWrapper) {
      return ApplicationManager.getApplication().runReadAction(new Computable<String>() {
        @Nullable
        @Override
        public String compute() {
          final ItemPresentation presentation =
            ((StructureViewComponent.StructureViewTreeElementWrapper)userObject).getValue().getPresentation();
          return presentation.getPresentableText();
        }
      });
    }

    return null;
  }

  @Override
  public void setActionActive(String name, boolean state) {

  }

  @Override
  public boolean isActionActive(String name) {
    return false;
  }

  private class FileStructurePopupFilter implements ElementFilter {
    private String myLastFilter = null;
    private final Set<Object> myVisibleParents = new HashSet<>();
    private final boolean isUnitTest = ApplicationManager.getApplication().isUnitTestMode();

    @Override
    public boolean shouldBeShowing(Object value) {
      if (!isShouldNarrowDown()) return true;

      String filter = getSearchPrefix();
      if (!StringUtil.equals(myLastFilter, filter)) {
        myVisibleParents.clear();
        myLastFilter = filter;
      }
      if (filter != null) {
        if (myVisibleParents.contains(value)) {
          return true;
        }

        final String text = getSpeedSearchText(value);
        if (text == null) return false;

        if (matches(text)) {
          Object o = value;
          while (o instanceof FilteringTreeStructure.FilteringNode && (o = ((FilteringTreeStructure.FilteringNode)o).getParent()) != null) {
            myVisibleParents.add(o);
          }
          return true;
        }
        else {
          return false;
        }
      }
      return true;
    }

    private boolean matches(@NotNull String text) {
      if (isUnitTest) {
        final SpeedSearchComparator comparator = mySpeedSearch.getComparator();
        return StringUtil.isNotEmpty(myTestSearchFilter) && comparator.matchingFragments(myTestSearchFilter, text) != null;
      }
      return mySpeedSearch.matchingFragments(text) != null;
    }
  }

  @Nullable
  private String getSearchPrefix() {
    if (ApplicationManager.getApplication().isUnitTestMode()) return myTestSearchFilter;

    return mySpeedSearch != null && !StringUtil.isEmpty(mySpeedSearch.getEnteredPrefix())
           ? mySpeedSearch.getEnteredPrefix() : null;
  }

  public class MyTreeSpeedSearch extends TreeSpeedSearch {
    public MyTreeSpeedSearch() {
      super(myTree, new Convertor<TreePath, String>() {
        @Override
        @Nullable
        public String convert(TreePath path) {
          final DefaultMutableTreeNode node = (DefaultMutableTreeNode)path.getLastPathComponent();
          final Object userObject = node.getUserObject();
          if (userObject instanceof FilteringTreeStructure.FilteringNode) {
            return getSpeedSearchText(((FilteringTreeStructure.FilteringNode)userObject).getDelegate());
          }
          return "";
        }
      }, true);
    }

    @Override
    protected Point getComponentLocationOnScreen() {
      return myPopup.getContent().getLocationOnScreen();
    }

    @Override
    protected Rectangle getComponentVisibleRect() {
      return myPopup.getContent().getVisibleRect();
    }

    @Override
    public Object findElement(String s) {
      final List<SpeedSearchObjectWithWeight> elements = SpeedSearchObjectWithWeight.findElement(s, this);
      return elements.isEmpty() ? null : findClosestTo(myInitialPsiElement, elements);
    }

    @Nullable
    private Object findClosestTo(PsiElement path, List<SpeedSearchObjectWithWeight> paths) {
      if (path == null || myInitialPsiElement == null) {
        return paths.get(0).node;
      }
      final Set<PsiElement> parents = getAllParents(myInitialPsiElement);
      ArrayList<SpeedSearchObjectWithWeight> cur = new ArrayList<>();
      int max = -1;
      for (SpeedSearchObjectWithWeight p : paths) {
        final Object last = ((TreePath)p.node).getLastPathComponent();
        final List<PsiElement> elements = new ArrayList<>();
        final Object object = ((DefaultMutableTreeNode)last).getUserObject();
        if (object instanceof FilteringTreeStructure.FilteringNode) {
          FilteringTreeStructure.FilteringNode node = (FilteringTreeStructure.FilteringNode)object;
          FilteringTreeStructure.FilteringNode candidate = node;

          while (node != null) {
            elements.add(getPsi(node));
            node = node.getParentNode();
          }
          final int size = ContainerUtil.intersection(parents, elements).size();
          if (size == elements.size() - 1 && size == parents.size() - (myInitialNodeIsLeaf ? 1 : 0) && candidate.children().isEmpty()) {
            return p.node;
          }
          if (size > max) {
            max = size;
            cur.clear();
            cur.add(p);
          }
          else if (size == max) {
            cur.add(p);
          }
        }
      }

      Collections.sort(cur, (o1, o2) -> {
        final int i = o1.compareWith(o2);
        return i != 0 ? i
                      : ((TreePath)o2.node).getPathCount() - ((TreePath)o1.node).getPathCount();
      });
      return cur.isEmpty() ? null : cur.get(0).node;
    }
  }

  class FileStructureTree extends JBTreeWithHintProvider implements AlwaysExpandedTree, PlaceProvider<String> {
    private final boolean fast;

    public FileStructureTree(Object rootElement, boolean fastExpand) {
      super(new DefaultMutableTreeNode(rootElement));
      if (fastExpand) {
        Hashtable hashtable = new Hashtable() {
          @Override
          public synchronized Object get(Object key) {
            return Boolean.TRUE;
          }
        };
        fast = ReflectionUtil.setField(JTree.class, this, Hashtable.class, "expandedState", hashtable);
      }
      else {
        fast = false;
      }

      //TODO[kb]: hack expanded states in getUI().treeState

      setRootVisible(false);
      setShowsRootHandles(true);
      setHorizontalAutoScrollingEnabled(false);
    }

    @Override
    public boolean isAlwaysExpanded() {
      return fast;
    }

    @Override
    public boolean isExpanded(TreePath path) {
      return fast || super.isExpanded(path);
    }

    @Override
    public boolean isExpanded(int row) {
      return fast || super.isExpanded(row);
    }

    @Override
    protected PsiElement getPsiElementForHint(Object selectedValue) {
      //noinspection ConstantConditions
      return getPsi((FilteringTreeStructure.FilteringNode)((DefaultMutableTreeNode)selectedValue).getUserObject());
    }

    @Override
    public String getPlace() {
      return ActionPlaces.STRUCTURE_VIEW_POPUP;
    }
  }
}<|MERGE_RESOLUTION|>--- conflicted
+++ resolved
@@ -114,13 +114,8 @@
   private int myPreferredWidth;
   private final FilteringTreeStructure myFilteringStructure;
   private final PsiElement myInitialPsiElement;
-<<<<<<< HEAD
-  protected final Map<Class, JCheckBox> myCheckBoxes = new HashMap<Class, JCheckBox>();
-  private final List<JCheckBox> myAutoClicked = new ArrayList<JCheckBox>();
-=======
-  private final Map<Class, JCheckBox> myCheckBoxes = new HashMap<>();
+  protected final Map<Class, JCheckBox> myCheckBoxes = new HashMap<>();
   private final List<JCheckBox> myAutoClicked = new ArrayList<>();
->>>>>>> bd50525b
   private String myTestSearchFilter;
   private final ActionCallback myTreeHasBuilt = new ActionCallback();
   private boolean myInitialNodeIsLeaf;
@@ -371,45 +366,10 @@
         myPopup.cancel();
       }
     });
-<<<<<<< HEAD
     rebuildTree();
   }
 
   protected void rebuildTree() {
-    ApplicationManager.getApplication().executeOnPooledThread(new Runnable() {
-      @Override
-      public void run() {
-        ApplicationManager.getApplication().runReadAction(new Runnable() {
-          @Override
-          public void run() {
-            myFilteringStructure.rebuild();
-          }
-        });
-
-        //noinspection SSBasedInspection
-        SwingUtilities.invokeLater(new Runnable() {
-          @Override
-          public void run() {
-            myAbstractTreeBuilder.queueUpdate().doWhenDone(new Runnable() {
-              @Override
-              public void run() {
-                myTreeHasBuilt.setDone();
-                //noinspection SSBasedInspection
-                SwingUtilities.invokeLater(new Runnable() {
-                  @Override
-                  public void run() {
-                    if (myAbstractTreeBuilder.isDisposed()) return;
-                    if (selectPsiElement(myInitialPsiElement) == null) {
-                      TreeUtil.ensureSelection(myAbstractTreeBuilder.getTree());
-                      myAbstractTreeBuilder.revalidateTree();
-                    }
-                  }
-                });
-              }
-            });
-            installUpdater();
-          }
-=======
     ApplicationManager.getApplication().executeOnPooledThread(() -> {
       ApplicationManager.getApplication().runReadAction(() -> myFilteringStructure.rebuild());
 
@@ -425,7 +385,6 @@
               myAbstractTreeBuilder.revalidateTree();
             }
           });
->>>>>>> bd50525b
         });
         installUpdater();
       });
@@ -890,27 +849,6 @@
         myFilteringStructure.rebuild();
 
         final Object sel = selection;
-<<<<<<< HEAD
-        final Runnable runnable = new Runnable() {
-          @Override
-          public void run() {
-            ApplicationManager.getApplication().runReadAction(new Runnable() {
-              @Override
-              public void run() {
-                myAbstractTreeBuilder.refilter(sel, true, false).doWhenProcessed(new Runnable() {
-                  @Override
-                  public void run() {
-                    if (mySpeedSearch.isPopupActive()) {
-                      mySpeedSearch.refreshSelection();
-                    }
-                  }
-                });
-              }
-            });
-          }
-        };
-        if (ApplicationManager.getApplication().isUnitTestMode() || ApplicationManager.getApplication().isOnAir()) {
-=======
         final Runnable runnable = () -> ApplicationManager.getApplication().runReadAction(() -> {
           myAbstractTreeBuilder.refilter(sel, true, false).doWhenProcessed(() -> {
             if (mySpeedSearch.isPopupActive()) {
@@ -918,8 +856,7 @@
             }
           });
         });
-        if (ApplicationManager.getApplication().isUnitTestMode()) {
->>>>>>> bd50525b
+        if (ApplicationManager.getApplication().isUnitTestMode() || ApplicationManager.getApplication().isOnAir()) {
           runnable.run();
         }
         else {
