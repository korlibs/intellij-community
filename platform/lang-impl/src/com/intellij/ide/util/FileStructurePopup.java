/*
 * Copyright 2000-2015 JetBrains s.r.o.
 *
 * Licensed under the Apache License, Version 2.0 (the "License");
 * you may not use this file except in compliance with the License.
 * You may obtain a copy of the License at
 *
 * http://www.apache.org/licenses/LICENSE-2.0
 *
 * Unless required by applicable law or agreed to in writing, software
 * distributed under the License is distributed on an "AS IS" BASIS,
 * WITHOUT WARRANTIES OR CONDITIONS OF ANY KIND, either express or implied.
 * See the License for the specific language governing permissions and
 * limitations under the License.
 */
package com.intellij.ide.util;

import com.intellij.codeInsight.daemon.DaemonCodeAnalyzer;
import com.intellij.icons.AllIcons;
import com.intellij.ide.DataManager;
import com.intellij.ide.DefaultTreeExpander;
import com.intellij.ide.IdeBundle;
import com.intellij.ide.TreeExpander;
import com.intellij.ide.dnd.aware.DnDAwareTree;
import com.intellij.ide.structureView.ModelListener;
import com.intellij.ide.structureView.StructureView;
import com.intellij.ide.structureView.StructureViewModel;
import com.intellij.ide.structureView.StructureViewTreeElement;
import com.intellij.ide.structureView.impl.StructureViewComposite;
import com.intellij.ide.structureView.impl.common.PsiTreeElementBase;
import com.intellij.ide.structureView.newStructureView.StructureViewComponent;
import com.intellij.ide.structureView.newStructureView.TreeActionWrapper;
import com.intellij.ide.structureView.newStructureView.TreeActionsOwner;
import com.intellij.ide.structureView.newStructureView.TreeModelWrapper;
import com.intellij.ide.util.treeView.AbstractTreeNode;
import com.intellij.ide.util.treeView.NodeRenderer;
import com.intellij.ide.util.treeView.smartTree.*;
import com.intellij.navigation.ItemPresentation;
import com.intellij.navigation.LocationPresentation;
import com.intellij.openapi.Disposable;
import com.intellij.openapi.MnemonicHelper;
import com.intellij.openapi.actionSystem.*;
import com.intellij.openapi.application.ApplicationManager;
import com.intellij.openapi.command.CommandProcessor;
import com.intellij.openapi.diagnostic.Logger;
import com.intellij.openapi.editor.Editor;
import com.intellij.openapi.fileEditor.FileEditor;
import com.intellij.openapi.fileEditor.TextEditor;
import com.intellij.openapi.fileEditor.ex.IdeDocumentHistory;
import com.intellij.openapi.ide.CopyPasteManager;
import com.intellij.openapi.keymap.KeymapManager;
import com.intellij.openapi.keymap.KeymapUtil;
import com.intellij.openapi.project.DumbAwareAction;
import com.intellij.openapi.project.Project;
import com.intellij.openapi.ui.popup.*;
import com.intellij.openapi.util.*;
import com.intellij.openapi.util.text.StringUtil;
import com.intellij.openapi.wm.IdeFocusManager;
import com.intellij.psi.PsiDocumentManager;
import com.intellij.psi.PsiElement;
import com.intellij.psi.PsiFile;
import com.intellij.psi.codeStyle.MinusculeMatcher;
import com.intellij.psi.codeStyle.NameUtil;
import com.intellij.ui.*;
import com.intellij.ui.popup.AbstractPopup;
import com.intellij.ui.popup.HintUpdateSupply;
import com.intellij.ui.popup.PopupUpdateProcessor;
import com.intellij.ui.speedSearch.ElementFilter;
import com.intellij.ui.treeStructure.AlwaysExpandedTree;
import com.intellij.ui.treeStructure.Tree;
import com.intellij.ui.treeStructure.filtered.FilteringTreeBuilder;
import com.intellij.ui.treeStructure.filtered.FilteringTreeStructure;
import com.intellij.util.*;
import com.intellij.util.containers.ContainerUtil;
import com.intellij.util.containers.Convertor;
import com.intellij.util.containers.HashSet;
import com.intellij.util.ui.JBUI;
import com.intellij.util.ui.TextTransferable;
import com.intellij.util.ui.UIUtil;
import com.intellij.util.ui.tree.TreeUtil;
import com.intellij.xml.util.XmlStringUtil;
import org.jetbrains.annotations.NonNls;
import org.jetbrains.annotations.NotNull;
import org.jetbrains.annotations.Nullable;

import javax.swing.*;
import javax.swing.event.TreeSelectionEvent;
import javax.swing.event.TreeSelectionListener;
import javax.swing.tree.DefaultMutableTreeNode;
import javax.swing.tree.TreePath;
import java.awt.*;
import java.awt.datatransfer.DataFlavor;
import java.awt.datatransfer.Transferable;
import java.awt.event.*;
import java.util.*;
import java.util.List;

/**
 * @author Konstantin Bulenkov
 */
public class FileStructurePopup implements Disposable, TreeActionsOwner {
  private static final Logger LOG = Logger.getInstance("#com.intellij.ide.util.FileStructurePopup");
  private final Project myProject;
  private final StructureViewModel myTreeModel;
  private final StructureViewModel myBaseTreeModel;
  private final TreeStructureActionsOwner myTreeActionsOwner;
  private PsiFile myPsiFile;
  private JBPopup myPopup;

  @NonNls private static final String narrowDownPropertyKey = "FileStructurePopup.narrowDown";
  private final FileStructureTree myTree;
  private final FilteringTreeBuilder myAbstractTreeBuilder;
  private String myTitle;
  private final TreeSpeedSearch mySpeedSearch;
  private final SmartTreeStructure myTreeStructure;
  private final FilteringTreeStructure myFilteringStructure;
  private final PsiElement myInitialPsiElement;
  protected final Map<Class, JCheckBox> myCheckBoxes = new HashMap<>();
  private final List<JCheckBox> myAutoClicked = new ArrayList<>();
  private String myTestSearchFilter;
  private final ActionCallback myTreeHasBuilt = new ActionCallback();
  private boolean myInitialNodeIsLeaf;
  private final List<Pair<String, JCheckBox>> myTriggeredCheckboxes = new ArrayList<>();
  private final TreeExpander myTreeExpander;
  @NotNull private final FileEditor myFileEditor;
  private final StructureView myStructureViewDelegate;
  private boolean myCanClose = true;


  public FileStructurePopup(@NotNull Project project,
                            @NotNull FileEditor fileEditor,
                            @NotNull StructureView structureView,
                            final boolean applySortAndFilter) {
    myProject = project;
    myFileEditor = fileEditor;
    myStructureViewDelegate = structureView;

    //Stop code analyzer to speedup EDT
    DaemonCodeAnalyzer.getInstance(myProject).disableUpdateByTimer(this);
    IdeFocusManager.getInstance(myProject).typeAheadUntil(myTreeHasBuilt);
    Disposer.register(this, myStructureViewDelegate);

    //long l = System.currentTimeMillis();
    if (myFileEditor instanceof TextEditor) {
      Editor e = ((TextEditor)myFileEditor).getEditor();
      myPsiFile = PsiDocumentManager.getInstance(myProject).getPsiFile(e.getDocument());
    }

    //System.out.println(System.currentTimeMillis() - l);
    if (myStructureViewDelegate instanceof StructureViewComposite) {
      StructureViewComposite.StructureViewDescriptor[] views = ((StructureViewComposite)myStructureViewDelegate).getStructureViews();
      myBaseTreeModel = new StructureViewCompositeModel(myPsiFile, views);
      Disposer.register(this, (Disposable)myBaseTreeModel);
    }
    else {
      myBaseTreeModel = myStructureViewDelegate.getTreeModel();
    }

    if (applySortAndFilter) {
      myTreeActionsOwner = new TreeStructureActionsOwner(myBaseTreeModel);
      myTreeModel = new TreeModelWrapper(myBaseTreeModel, myTreeActionsOwner);
    }
    else {
      myTreeActionsOwner = null;
      myTreeModel = myStructureViewDelegate.getTreeModel();
    }

    myTreeStructure = new SmartTreeStructure(project, myTreeModel) {
      @Override
      public void rebuildTree() {
        if (!ApplicationManager.getApplication().hasUI() || !myPopup.isDisposed()) {
          super.rebuildTree();
        }
      }

      @Override
      public boolean isToBuildChildrenInBackground(final Object element) {
        return getRootElement() == element;
      }

      @Override
      protected TreeElementWrapper createTree() {
        return new StructureViewComponent.StructureViewTreeElementWrapper(myProject, myModel.getRoot(), myModel);
      }

      @NonNls
      @Override
      public String toString() {
        return "structure view tree structure(model=" + myTreeModel + ")";
      }
    };

    myTree = new FileStructureTree(myTreeStructure.getRootElement(), false);

    myTree.setCellRenderer(new NodeRenderer());

    myTree.setTransferHandler(new TransferHandler() {
      @Override
      public boolean importData(@NotNull TransferSupport support) {
        String s = CopyPasteManager.getInstance().getContents(DataFlavor.stringFlavor);
        if (s != null && !mySpeedSearch.isPopupActive()) {
          mySpeedSearch.showPopup(s);
          return true;
        }
        return false;
      }

      @Nullable
      @Override
      protected Transferable createTransferable(JComponent component) {
        Set<Object> nodes = myAbstractTreeBuilder.getSelectedElements();
        if (nodes.isEmpty()) return null;
        List<Pair<FilteringTreeStructure.FilteringNode, PsiElement>> result = ContainerUtil.newArrayListWithCapacity(nodes.size());
        for (Object o : nodes) {
          if (!(o instanceof FilteringTreeStructure.FilteringNode)) continue;
          FilteringTreeStructure.FilteringNode node = (FilteringTreeStructure.FilteringNode)o;
          PsiElement psi = getPsi(node);
          ContainerUtil.addIfNotNull(result, Pair.create(node, psi));
        }

        final Set<PsiElement> psiSelection = ContainerUtil.map2LinkedSet(result, Functions.<PsiElement>pairSecond());

        String text = StringUtil.join(result, pair -> {
          PsiElement psi = pair.second;
          String defaultPresentation = pair.first.getPresentation().getPresentableText();
          if (psi == null) return defaultPresentation;
          for (PsiElement p = psi.getParent(); p != null; p = p.getParent()) {
            if (psiSelection.contains(p)) return null;
          }
          return ObjectUtils.chooseNotNull(psi.getText(), defaultPresentation);
        }, "\n");

        String htmlText = "<body>\n" + text + "\n</body>";
        return new TextTransferable(XmlStringUtil.wrapInHtml(htmlText), text);
      }

      @Override
      public int getSourceActions(JComponent component) {
        return COPY;
      }
    });

    mySpeedSearch = new MyTreeSpeedSearch();
    mySpeedSearch.setComparator(new SpeedSearchComparator(false, true) {
      @NotNull
      @Override
      protected MinusculeMatcher createMatcher(@NotNull String pattern) {
        return NameUtil.buildMatcher(pattern).withSeparators(" ()").build();
      }
    });

    final FileStructurePopupFilter filter = new FileStructurePopupFilter();
    myFilteringStructure = new FilteringTreeStructure(filter, myTreeStructure, ApplicationManager.getApplication().isUnitTestMode());
    myAbstractTreeBuilder = new FilteringTreeBuilder(myTree, filter, myFilteringStructure, null) {
      @Override
      public void initRootNode() {

      }

      @Override
      protected boolean validateNode(Object child) {
        return StructureViewComponent.isValid(child);
      }

      @Override
      public void revalidateTree() {
        //myTree.revalidate();
        //myTree.repaint();
      }

      @Override
      public boolean isToEnsureSelectionOnFocusGained() {
        return false;
      }
    };

    myTreeExpander = new DefaultTreeExpander(myTree);
    final ModelListener modelListener = new ModelListener() {
      @Override
      public void onModelChanged() {
        myAbstractTreeBuilder.queueUpdate();
      }
    };
    myTreeModel.addModelListener(modelListener);
    Disposer.register(this, new Disposable() {
      @Override
      public void dispose() {
        myTreeModel.removeModelListener(modelListener);
      }
    });

    //myAbstractTreeBuilder.getUi().setPassthroughMode(true);
    myAbstractTreeBuilder.getUi().getUpdater().setDelay(1);
    myInitialPsiElement = getCurrentElement(myPsiFile);
    //myAbstractTreeBuilder.setCanYieldUpdate(true);
    Disposer.register(this, myAbstractTreeBuilder);
    TreeUtil.installActions(myTree);
  }

  public void show() {
    //final long time = System.currentTimeMillis();
    JComponent panel = createCenterPanel();
    MnemonicHelper.init(panel);
    myPopup = JBPopupFactory.getInstance().createComponentPopupBuilder(panel, null)
      .setTitle(myTitle)
      .setResizable(true)
      .setModalContext(false)
      .setFocusable(true)
      .setRequestFocus(true)
      .setMovable(true)
      .setBelongsToGlobalPopupStack(true)
      //.setCancelOnClickOutside(false) //for debug and snapshots
      .setCancelKeyEnabled(false)
      .setDimensionServiceKey(null, getDimensionServiceKey(), true)
      .setCancelCallback(() -> myCanClose)
      .createPopup();

    myTree.addTreeSelectionListener(new TreeSelectionListener() {
      @Override
      public void valueChanged(TreeSelectionEvent e) {
        if (myPopup.isVisible()) {
          final PopupUpdateProcessor updateProcessor = myPopup.getUserData(PopupUpdateProcessor.class);
          if (updateProcessor != null) {
            final AbstractTreeNode node = getSelectedNode();
            updateProcessor.updatePopup(node);
          }
        }
      }
    });
    Disposer.register(myPopup, this);
    Disposer.register(myPopup, new Disposable() {
      @Override
      public void dispose() {
        if (!myTreeHasBuilt.isDone()) {
          myTreeHasBuilt.setRejected();
        }
      }
    });
    myTree.getEmptyText().setText("Loading...");
    myPopup.showCenteredInCurrentWindow(myProject);

<<<<<<< HEAD
    if(myPopup instanceof AbstractPopup) {
      ((AbstractPopup)myPopup).setShowHints(true);
    }
    if (shouldSetWidth) {
      myPopup.setSize(new Dimension(myPreferredWidth + 10, myPopup.getSize().height));
    }
=======
    ((AbstractPopup)myPopup).setShowHints(true);
>>>>>>> 9b4896ae

    IdeFocusManager.getInstance(myProject).requestFocus(myTree, true);
    Window window = SwingUtilities.windowForComponent(myPopup.getContent());
    WindowFocusListener windowFocusListener = new WindowFocusListener() {
      @Override
      public void windowGainedFocus(WindowEvent e) {
      }

      @Override
      public void windowLostFocus(WindowEvent e) {
        myPopup.cancel();
      }
<<<<<<< HEAD
    });
    rebuildTree();
  }

  protected void rebuildTree() {
=======
    };
    window.addWindowFocusListener(windowFocusListener);
    Disposer.register(myPopup, () -> window.removeWindowFocusListener(windowFocusListener));

>>>>>>> 9b4896ae
    ApplicationManager.getApplication().executeOnPooledThread(() -> {
      ApplicationManager.getApplication().runReadAction(() -> myFilteringStructure.rebuild());

      //noinspection SSBasedInspection
      SwingUtilities.invokeLater(() -> {
        myAbstractTreeBuilder.queueUpdate().doWhenDone(() -> {
          myTreeHasBuilt.setDone();
          //noinspection SSBasedInspection
          SwingUtilities.invokeLater(() -> {
            if (myAbstractTreeBuilder.isDisposed()) return;
            if (selectPsiElement(myInitialPsiElement) == null) {
              TreeUtil.ensureSelection(myAbstractTreeBuilder.getTree());
              myAbstractTreeBuilder.revalidateTree();
            }
          });
        });
        installUpdater();
      });
    });
  }

  private void installUpdater() {
    if (ApplicationManager.getApplication().isUnitTestMode()
        || ApplicationManager.getApplication().isOnAir()
        || myPopup.isDisposed()) {
      return;
    }
    final Alarm alarm = new Alarm(Alarm.ThreadToUse.SWING_THREAD, myPopup);
    alarm.addRequest(new Runnable() {
      String filter = "";

      @Override
      public void run() {
        alarm.cancelAllRequests();
        String prefix = mySpeedSearch.getEnteredPrefix();
        myTree.getEmptyText().setText(StringUtil.isEmpty(prefix) ? "Nothing to show" : "Can't find '" + prefix + "'");
        if (prefix == null) prefix = "";

        if (!filter.equals(prefix)) {
          final boolean isBackspace = prefix.length() < filter.length();
          filter = prefix;
          myAbstractTreeBuilder.refilter(null, false, false).doWhenProcessed(() -> {
            //noinspection SSBasedInspection
            SwingUtilities.invokeLater(() -> {
              if (myAbstractTreeBuilder.isDisposed()) return;
              myTree.repaint();
              if (isBackspace && handleBackspace(filter)) {
                return;
              }
              if (myFilteringStructure.getRootElement().getChildren().length == 0) {
                for (JCheckBox box : myCheckBoxes.values()) {
                  if (!box.isSelected()) {
                    myAutoClicked.add(box);
                    myTriggeredCheckboxes.add(0, Pair.create(filter, box));
                    box.doClick();
                    filter = "";
                    break;
                  }
                }
              }
            });
          });
        }
        if (!alarm.isDisposed()) {
          alarm.addRequest(this, 300);
        }
      }
    }, 300);
  }

  private boolean handleBackspace(String filter) {
    boolean clicked = false;
    final Iterator<Pair<String, JCheckBox>> iterator = myTriggeredCheckboxes.iterator();
    while (iterator.hasNext()) {
      final Pair<String, JCheckBox> next = iterator.next();
      if (next.getFirst().length() < filter.length()) break;

      if (next.getFirst().length() >= filter.length()) {
        iterator.remove();
        next.getSecond().doClick();
        clicked = true;
      }
    }
    return clicked;
  }

  @Nullable
  public FilteringTreeStructure.FilteringNode selectPsiElement(PsiElement element) {
    Set<PsiElement> parents = getAllParents(element);

    FilteringTreeStructure.FilteringNode node = (FilteringTreeStructure.FilteringNode)myAbstractTreeBuilder.getRootElement();
    if (element != null && node != null && myStructureViewDelegate instanceof StructureViewComposite) {
      parents.remove(element.getContainingFile());
      final List<FilteringTreeStructure.FilteringNode> fileNodes = node.children();

      for (FilteringTreeStructure.FilteringNode fileNode : fileNodes) {
        final FilteringTreeStructure.FilteringNode found = findNode(parents, fileNode);
        if (found != null && found != fileNode) {
          return found;
        }
      }
    }
    else {
      final FilteringTreeStructure.FilteringNode found = findNode(parents, node);
      if (found == null) {
        TreeUtil.ensureSelection(myTree);
      }
      return found;
    }
    TreeUtil.ensureSelection(myTree);
    return null;
  }

  private FilteringTreeStructure.FilteringNode findNode(Set<PsiElement> parents, FilteringTreeStructure.FilteringNode node) {
    while (node != null) {
      boolean changed = false;
      for (FilteringTreeStructure.FilteringNode n : node.children()) {
        final PsiElement psiElement = getPsi(n);
        if (psiElement != null && parents.contains(psiElement)) {
          node = n;
          changed = true;
          break;
        }
      }
      if (!changed) {
        myAbstractTreeBuilder.select(node);
        if (myAbstractTreeBuilder.getSelectedElements().isEmpty()) {
          TreeUtil.selectFirstNode(myTree);
        }
        myInitialNodeIsLeaf = node.getChildren().length == 0;
        return node;
      }
    }
    return null;
  }

  private static Set<PsiElement> getAllParents(PsiElement element) {
    Set<PsiElement> parents = new java.util.HashSet<>();

    while (element != null) {
      parents.add(element);
      if (element instanceof PsiFile) break;
      element = element.getParent();
    }
    return parents;
  }

  @Nullable
  private PsiElement getPsi(FilteringTreeStructure.FilteringNode n) {
    final Object delegate = n.getDelegate();
    if (delegate instanceof StructureViewComponent.StructureViewTreeElementWrapper) {
      final TreeElement value = ((StructureViewComponent.StructureViewTreeElementWrapper)delegate).getValue();
      if (value instanceof StructureViewTreeElement) {
        final Object element = ((StructureViewTreeElement)value).getValue();
        if (element instanceof PsiElement) {
          return (PsiElement)element;
        }
      }
    }
    return null;
  }

  @Override
  public void dispose() {

  }

  private static boolean isShouldNarrowDown() {
    return PropertiesComponent.getInstance().getBoolean(narrowDownPropertyKey, true);
  }

  @NonNls
  protected static String getDimensionServiceKey() {
    return "StructurePopup";
  }

  @Nullable
  public PsiElement getCurrentElement(@Nullable final PsiFile psiFile) {
    PsiDocumentManager.getInstance(myProject).commitAllDocuments();

    Object elementAtCursor = myTreeModel.getCurrentEditorElement();
    if (elementAtCursor instanceof PsiElement) {
      return (PsiElement)elementAtCursor;
    }

    if (psiFile != null && myFileEditor instanceof TextEditor) {
      return psiFile.getViewProvider().findElementAt(((TextEditor)myFileEditor).getEditor().getCaretModel().getOffset());
    }

    return null;
  }

  public JComponent createCenterPanel() {
    List<FileStructureFilter> fileStructureFilters = new ArrayList<>();
    List<FileStructureNodeProvider> fileStructureNodeProviders = new ArrayList<>();
    if (myTreeActionsOwner != null) {
      for (Filter filter : myBaseTreeModel.getFilters()) {
        if (filter instanceof FileStructureFilter) {
          final FileStructureFilter fsFilter = (FileStructureFilter)filter;
          myTreeActionsOwner.setActionIncluded(fsFilter, true);
          fileStructureFilters.add(fsFilter);
        }
      }

      if (myBaseTreeModel instanceof ProvidingTreeModel) {
        for (NodeProvider provider : ((ProvidingTreeModel)myBaseTreeModel).getNodeProviders()) {
          if (provider instanceof FileStructureNodeProvider) {
            fileStructureNodeProviders.add((FileStructureNodeProvider)provider);
          }
        }
      }
    }
    final JPanel panel = new JPanel(new BorderLayout());
    JPanel comboPanel = new JPanel(new GridLayout(0, 2, 0, 0));

    final Shortcut[] F4 = ActionManager.getInstance().getAction(IdeActions.ACTION_EDIT_SOURCE).getShortcutSet().getShortcuts();
    final Shortcut[] ENTER = CustomShortcutSet.fromString("ENTER").getShortcuts();
    final CustomShortcutSet shortcutSet = new CustomShortcutSet(ArrayUtil.mergeArrays(F4, ENTER));
    new DumbAwareAction() {
      @Override
      public void actionPerformed(AnActionEvent e) {
        final boolean succeeded = navigateSelectedElement();
        if (succeeded) {
          unregisterCustomShortcutSet(panel);
        }
      }
    }.registerCustomShortcutSet(shortcutSet, panel);

    new DumbAwareAction() {
      @Override
      public void actionPerformed(AnActionEvent e) {
        if (mySpeedSearch != null && mySpeedSearch.isPopupActive()) {
          mySpeedSearch.hidePopup();
        }
        else {
          myPopup.cancel();
        }
      }
    }.registerCustomShortcutSet(CustomShortcutSet.fromString("ESCAPE"), myTree);

    new ClickListener() {
      @Override
      public boolean onClick(@NotNull MouseEvent e, int clickCount) {
        final TreePath path = myTree.getPathForLocation(e.getX(), e.getY());
        if (path == null) return false; // user wants to expand/collapse a node
        navigateSelectedElement();
        return true;
      }
    }.installOn(myTree);

    for (FileStructureFilter filter : fileStructureFilters) {
      addCheckbox(comboPanel, filter);
    }

    for (FileStructureNodeProvider provider : fileStructureNodeProviders) {
      addCheckbox(comboPanel, provider);
    }
    final JPanel topPanel = new JPanel(new BorderLayout());
    topPanel.add(comboPanel);

    topPanel.add(createSettingsButton(), BorderLayout.EAST);

    panel.add(topPanel, BorderLayout.NORTH);
    JScrollPane scrollPane = ScrollPaneFactory.createScrollPane(myAbstractTreeBuilder.getTree());
    scrollPane.setBorder(IdeBorderFactory.createBorder(SideBorder.TOP | SideBorder.BOTTOM));
    Dimension preferredSize = scrollPane.getPreferredSize();
    preferredSize.width = Math.max(comboPanel.getPreferredSize().width, JBUI.scale(350));
    scrollPane.setPreferredSize(preferredSize);
    panel.add(scrollPane, BorderLayout.CENTER);
    //panel.add(createSouthPanel(), BorderLayout.SOUTH);
    DataManager.registerDataProvider(panel, new DataProvider() {
      @Override
      public Object getData(@NonNls String dataId) {
        if (CommonDataKeys.PROJECT.is(dataId)) {
          return myProject;
        }
        if (PlatformDataKeys.FILE_EDITOR.is(dataId)) {
          return myFileEditor;
        }
        if (CommonDataKeys.PSI_ELEMENT.is(dataId)) {
          Object node = ContainerUtil.getFirstItem(myAbstractTreeBuilder.getSelectedElements());
          if (!(node instanceof FilteringTreeStructure.FilteringNode)) return null;
          return getPsi((FilteringTreeStructure.FilteringNode)node);
        }
        if (LangDataKeys.PSI_ELEMENT_ARRAY.is(dataId)) {
          return ContainerUtil.toArray(getPsiElementsFromSelection(), PsiElement.ARRAY_FACTORY);
        }
        if (LangDataKeys.POSITION_ADJUSTER_POPUP.is(dataId)) {
          return myPopup;
        }
        if (PlatformDataKeys.TREE_EXPANDER.is(dataId)) {
          return myTreeExpander;
        }
        return null;
      }
    });

    panel.addFocusListener(new FocusAdapter() {
      @Override
      public void focusLost(FocusEvent e) {
        myPopup.cancel();
      }
    });

    return panel;
  }

  @NotNull
  private List<PsiElement> getPsiElementsFromSelection() {
    Set<Object> nodes = myAbstractTreeBuilder.getSelectedElements();
    if (nodes.isEmpty()) return Collections.emptyList();
    List<PsiElement> result = ContainerUtil.newArrayListWithCapacity(nodes.size());
    for (Object o : nodes) {
      if (!(o instanceof FilteringTreeStructure.FilteringNode)) continue;
      ContainerUtil.addIfNotNull(result, getPsi((FilteringTreeStructure.FilteringNode)o));
    }
    return result;
  }

  @NotNull
  protected JComponent createSettingsButton() {
    final JLabel label = new JLabel(AllIcons.General.SecondaryGroup);
    new ClickListener() {
      @Override
      public boolean onClick(@NotNull MouseEvent event, int clickCount) {
        DefaultActionGroup group = new DefaultActionGroup();
        //addSorters(group);
        //addGroupers(group);
        //addFilters(group);

        group.add(new ToggleAction(IdeBundle.message("checkbox.narrow.down.on.typing")) {
          @Override
          public boolean isSelected(AnActionEvent e) {
            return isShouldNarrowDown();
          }

          @Override
          public void setSelected(AnActionEvent e, boolean state) {
            PropertiesComponent.getInstance().setValue(narrowDownPropertyKey, Boolean.toString(state));
            if (mySpeedSearch.isPopupActive() && !StringUtil.isEmpty(mySpeedSearch.getEnteredPrefix())) {
              myAbstractTreeBuilder.queueUpdate();
            }
          }
        });

        final DataManager dataManager = DataManager.getInstance();
        assert dataManager != null;
        final ListPopup popup = JBPopupFactory.getInstance().createActionGroupPopup(null, group,
                                                                                    dataManager.getDataContext(label),
                                                                                    JBPopupFactory.ActionSelectionAid.SPEEDSEARCH,
                                                                                    false);
        popup.addListener(
            new JBPopupListener() {
              @Override
              public void beforeShown(LightweightWindowEvent event) {

              }

              @Override
              public void onClosed(LightweightWindowEvent event) {
                myCanClose = true;
              }
            });
        myCanClose = false;
        popup.showUnderneathOf(label);
        return true;
      }
    }.installOn(label);
    return label;
  }

  protected void addFilters(DefaultActionGroup group) {
    Filter[] filters = myTreeModel.getFilters();
    for (Filter filter : filters) {
      group.add(new TreeActionWrapper(filter, this));
    }
  }

  protected void addGroupers(DefaultActionGroup group) {
    Grouper[] groupers = myTreeModel.getGroupers();
    for (Grouper grouper : groupers) {
      group.add(new TreeActionWrapper(grouper, this));
    }
  }

  protected void addSorters(DefaultActionGroup group) {
    Sorter[] sorters = myTreeModel.getSorters();
    for (final Sorter sorter : sorters) {
      if (sorter.isVisible()) {
        group.add(new TreeActionWrapper(sorter, this));
      }
    }
    if (sorters.length > 0) {
      group.addSeparator();
    }
  }

  @Nullable
  private AbstractTreeNode getSelectedNode() {
    final TreePath path = myTree.getSelectionPath();
    if (path != null) {
      Object component = path.getLastPathComponent();
      if (component instanceof DefaultMutableTreeNode) {
        component = ((DefaultMutableTreeNode)component).getUserObject();
        if (component instanceof FilteringTreeStructure.FilteringNode) {
          component = ((FilteringTreeStructure.FilteringNode)component).getDelegate();
          if (component instanceof AbstractTreeNode) {
            return (AbstractTreeNode)component;
          }
        }
      }
    }
    return null;
  }

  public boolean navigateSelectedElement() {
    final AbstractTreeNode selectedNode = getSelectedNode();
    if (ApplicationManager.getApplication().isInternal()) {
      String enteredPrefix = getSpeedSearch().getEnteredPrefix();
      String itemText = getSpeedSearchText(selectedNode);
      if (StringUtil.isNotEmpty(enteredPrefix) && StringUtil.isNotEmpty(itemText)) {
        LOG.info("Chosen in file structure popup by prefix '" + enteredPrefix + "': '" + itemText + "'");
      }
    }

    final Ref<Boolean> succeeded = new Ref<>();
    final CommandProcessor commandProcessor = CommandProcessor.getInstance();
    commandProcessor.executeCommand(myProject, () -> {
      if (selectedNode != null) {
        if (selectedNode.canNavigateToSource()) {
          myPopup.cancel();
          selectedNode.navigate(true);
          succeeded.set(true);
        }
        else {
          succeeded.set(false);
        }
      }
      else {
        succeeded.set(false);
      }

      IdeDocumentHistory.getInstance(myProject).includeCurrentCommandAsNavigation();
    }, "Navigate", null);
    return succeeded.get();
  }

  private void addCheckbox(final JPanel panel, final TreeAction action) {
    String text = action instanceof FileStructureFilter ? ((FileStructureFilter)action).getCheckBoxText() :
                  action instanceof FileStructureNodeProvider ? ((FileStructureNodeProvider)action).getCheckBoxText() : null;

    if (text == null) return;

    Shortcut[] shortcuts = extractShortcutFor(action);


    final JCheckBox chkFilter = new JCheckBox();
    UIUtil.applyStyle(UIUtil.ComponentStyle.SMALL, chkFilter);

    final boolean selected = getDefaultValue(action);
    chkFilter.setSelected(selected);
    final boolean isRevertedStructureFilter = action instanceof FileStructureFilter && ((FileStructureFilter)action).isReverted();
    myTreeActionsOwner.setActionIncluded(action, isRevertedStructureFilter ? !selected : selected);
    chkFilter.addActionListener(new ActionListener() {
      @Override
      public void actionPerformed(final ActionEvent e) {
        final boolean state = chkFilter.isSelected();
        if (!myAutoClicked.contains(chkFilter)) {
          saveState(action, state);
        }
        myTreeActionsOwner.setActionIncluded(action, isRevertedStructureFilter ? !state : state);
        //final String filter = mySpeedSearch.isPopupActive() ? mySpeedSearch.getEnteredPrefix() : null;
        //mySpeedSearch.hidePopup();
        Object selection = ContainerUtil.getFirstItem(myAbstractTreeBuilder.getSelectedElements());
        if (selection instanceof FilteringTreeStructure.FilteringNode) {
          selection = ((FilteringTreeStructure.FilteringNode)selection).getDelegate();
        }
        myTreeStructure.rebuildTree();
        myFilteringStructure.rebuild();

        final Object sel = selection;
        final Runnable runnable = () -> ApplicationManager.getApplication().runReadAction(() -> {
          myAbstractTreeBuilder.refilter(sel, true, false).doWhenProcessed(() -> {
            if (mySpeedSearch.isPopupActive()) {
              mySpeedSearch.refreshSelection();
            }
          });
        });
        if (ApplicationManager.getApplication().isUnitTestMode() || ApplicationManager.getApplication().isOnAir()) {
          runnable.run();
        }
        else {
          ApplicationManager.getApplication().invokeLater(runnable);
        }
      }
    });
    chkFilter.setFocusable(false);

    if (shortcuts.length > 0) {
      text += " (" + KeymapUtil.getShortcutText(shortcuts[0]) + ")";
      new DumbAwareAction() {
        @Override
        public void actionPerformed(final AnActionEvent e) {
          chkFilter.doClick();
        }
      }.registerCustomShortcutSet(new CustomShortcutSet(shortcuts), myTree);
    }
    chkFilter.setText(text);
    panel.add(chkFilter);
    myCheckBoxes.put(action.getClass(), chkFilter);
  }

  @NotNull
  static Shortcut[] extractShortcutFor(@NotNull TreeAction action) {
    if (action instanceof ActionShortcutProvider) {
      String actionId = ((ActionShortcutProvider)action).getActionIdForShortcut();
      return KeymapManager.getInstance().getActiveKeymap().getShortcuts(actionId);
    }
    return action instanceof FileStructureFilter ?
                           ((FileStructureFilter)action).getShortcut() : ((FileStructureNodeProvider)action).getShortcut();
  }

  private static boolean getDefaultValue(TreeAction action) {
    if (action instanceof PropertyOwner) {
      final String propertyName = ((PropertyOwner)action).getPropertyName();
      return PropertiesComponent.getInstance().getBoolean(TreeStructureUtil.getPropertyName(propertyName));
    }

    return false;
  }

  private static void saveState(TreeAction action, boolean state) {
    if (action instanceof PropertyOwner) {
      final String propertyName = ((PropertyOwner)action).getPropertyName();
      PropertiesComponent.getInstance().setValue(TreeStructureUtil.getPropertyName(propertyName), state);
    }
  }

  public void setTitle(String title) {
    myTitle = title;
  }

  public Tree getTree() {
    return myTree;
  }

  public TreeSpeedSearch getSpeedSearch() {
    return mySpeedSearch;
  }

  public FilteringTreeBuilder getTreeBuilder() {
    return myAbstractTreeBuilder;
  }

  public void setSearchFilterForTests(String filter) {
    myTestSearchFilter = filter;
  }

  public void setTreeActionState(Class<? extends TreeAction> action, boolean state) {
    final JCheckBox checkBox = myCheckBoxes.get(action);
    if (checkBox != null) {
      checkBox.setSelected(state);
      for (ActionListener listener : checkBox.getActionListeners()) {
        listener.actionPerformed(new ActionEvent(this, 1, ""));
      }
    }
  }

  @Nullable
  public static String getSpeedSearchText(final Object userObject) {
    String text = String.valueOf(userObject);
    if (text != null) {
      if (userObject instanceof StructureViewComponent.StructureViewTreeElementWrapper) {
        final TreeElement value = ((StructureViewComponent.StructureViewTreeElementWrapper)userObject).getValue();
        if (value instanceof PsiTreeElementBase && ((PsiTreeElementBase)value).isSearchInLocationString()) {
          final String locationString = ((PsiTreeElementBase)value).getLocationString();
          if (!StringUtil.isEmpty(locationString)) {
            String locationPrefix = null;
            String locationSuffix = null;
            if (value instanceof LocationPresentation) {
              locationPrefix = ((LocationPresentation)value).getLocationPrefix();
              locationSuffix = ((LocationPresentation)value).getLocationSuffix();
            }

            return text +
                   StringUtil.notNullize(locationPrefix, LocationPresentation.DEFAULT_LOCATION_PREFIX) +
                   locationString +
                   StringUtil.notNullize(locationSuffix, LocationPresentation.DEFAULT_LOCATION_SUFFIX);
          }
        }
      }
      return text;
    }
    // NB!: this point is achievable if the following method returns null
    // see com.intellij.ide.util.treeView.NodeDescriptor.toString
    if (userObject instanceof StructureViewComponent.StructureViewTreeElementWrapper) {
      return ApplicationManager.getApplication().runReadAction(new Computable<String>() {
        @Nullable
        @Override
        public String compute() {
          final ItemPresentation presentation =
            ((StructureViewComponent.StructureViewTreeElementWrapper)userObject).getValue().getPresentation();
          return presentation.getPresentableText();
        }
      });
    }

    return null;
  }

  @Override
  public void setActionActive(String name, boolean state) {

  }

  @Override
  public boolean isActionActive(String name) {
    return false;
  }

  private class FileStructurePopupFilter implements ElementFilter {
    private String myLastFilter = null;
    private final Set<Object> myVisibleParents = new HashSet<>();
    private final boolean isUnitTest = ApplicationManager.getApplication().isUnitTestMode();

    @Override
    public boolean shouldBeShowing(Object value) {
      if (!isShouldNarrowDown()) return true;

      String filter = getSearchPrefix();
      if (!StringUtil.equals(myLastFilter, filter)) {
        myVisibleParents.clear();
        myLastFilter = filter;
      }
      if (filter != null) {
        if (myVisibleParents.contains(value)) {
          return true;
        }

        final String text = getSpeedSearchText(value);
        if (text == null) return false;

        if (matches(text)) {
          Object o = value;
          while (o instanceof FilteringTreeStructure.FilteringNode && (o = ((FilteringTreeStructure.FilteringNode)o).getParent()) != null) {
            myVisibleParents.add(o);
          }
          return true;
        }
        else {
          return false;
        }
      }
      return true;
    }

    private boolean matches(@NotNull String text) {
      if (isUnitTest) {
        final SpeedSearchComparator comparator = mySpeedSearch.getComparator();
        return StringUtil.isNotEmpty(myTestSearchFilter) && comparator.matchingFragments(myTestSearchFilter, text) != null;
      }
      return mySpeedSearch.matchingFragments(text) != null;
    }
  }

  @Nullable
  private String getSearchPrefix() {
    if (ApplicationManager.getApplication().isUnitTestMode()) return myTestSearchFilter;

    return mySpeedSearch != null && !StringUtil.isEmpty(mySpeedSearch.getEnteredPrefix())
           ? mySpeedSearch.getEnteredPrefix() : null;
  }

  public class MyTreeSpeedSearch extends TreeSpeedSearch {
    public MyTreeSpeedSearch() {
      super(myTree, new Convertor<TreePath, String>() {
        @Override
        @Nullable
        public String convert(TreePath path) {
          final DefaultMutableTreeNode node = (DefaultMutableTreeNode)path.getLastPathComponent();
          final Object userObject = node.getUserObject();
          if (userObject instanceof FilteringTreeStructure.FilteringNode) {
            return getSpeedSearchText(((FilteringTreeStructure.FilteringNode)userObject).getDelegate());
          }
          return "";
        }
      }, true);
    }

    @Override
    protected Point getComponentLocationOnScreen() {
      return myPopup.getContent().getLocationOnScreen();
    }

    @Override
    protected Rectangle getComponentVisibleRect() {
      return myPopup.getContent().getVisibleRect();
    }

    @Override
    public Object findElement(String s) {
      final List<SpeedSearchObjectWithWeight> elements = SpeedSearchObjectWithWeight.findElement(s, this);
      return elements.isEmpty() ? null : findClosestTo(myInitialPsiElement, elements);
    }

    @Nullable
    private Object findClosestTo(PsiElement path, List<SpeedSearchObjectWithWeight> paths) {
      if (path == null || myInitialPsiElement == null) {
        return paths.get(0).node;
      }
      final Set<PsiElement> parents = getAllParents(myInitialPsiElement);
      ArrayList<SpeedSearchObjectWithWeight> cur = new ArrayList<>();
      int max = -1;
      for (SpeedSearchObjectWithWeight p : paths) {
        final Object last = ((TreePath)p.node).getLastPathComponent();
        final List<PsiElement> elements = new ArrayList<>();
        final Object object = ((DefaultMutableTreeNode)last).getUserObject();
        if (object instanceof FilteringTreeStructure.FilteringNode) {
          FilteringTreeStructure.FilteringNode node = (FilteringTreeStructure.FilteringNode)object;
          FilteringTreeStructure.FilteringNode candidate = node;

          while (node != null) {
            elements.add(getPsi(node));
            node = node.getParentNode();
          }
          final int size = ContainerUtil.intersection(parents, elements).size();
          if (size == elements.size() - 1 && size == parents.size() - (myInitialNodeIsLeaf ? 1 : 0) && candidate.children().isEmpty()) {
            return p.node;
          }
          if (size > max) {
            max = size;
            cur.clear();
            cur.add(p);
          }
          else if (size == max) {
            cur.add(p);
          }
        }
      }

      Collections.sort(cur, (o1, o2) -> {
        final int i = o1.compareWith(o2);
        return i != 0 ? i
                      : ((TreePath)o2.node).getPathCount() - ((TreePath)o1.node).getPathCount();
      });
      return cur.isEmpty() ? null : cur.get(0).node;
    }
  }

  class FileStructureTree extends DnDAwareTree implements AlwaysExpandedTree, PlaceProvider<String> {
    private final boolean fast;

    public FileStructureTree(Object rootElement, boolean fastExpand) {
      super(new DefaultMutableTreeNode(rootElement));
      if (fastExpand) {
        Hashtable hashtable = new Hashtable() {
          @Override
          public synchronized Object get(Object key) {
            return Boolean.TRUE;
          }
        };
        fast = ReflectionUtil.setField(JTree.class, this, Hashtable.class, "expandedState", hashtable);
      }
      else {
        fast = false;
      }

      //TODO[kb]: hack expanded states in getUI().treeState

      setRootVisible(false);
      setShowsRootHandles(true);
      setHorizontalAutoScrollingEnabled(false);

      HintUpdateSupply.installHintUpdateSupply(this, o -> getPsi(
        (FilteringTreeStructure.FilteringNode)((DefaultMutableTreeNode)o).getUserObject()));
    }

    @Override
    public boolean isAlwaysExpanded() {
      return fast;
    }

    @Override
    public boolean isExpanded(TreePath path) {
      return fast || super.isExpanded(path);
    }

    @Override
    public boolean isExpanded(int row) {
      return fast || super.isExpanded(row);
    }

    @Override
    public String getPlace() {
      return ActionPlaces.STRUCTURE_VIEW_POPUP;
    }
  }
}<|MERGE_RESOLUTION|>--- conflicted
+++ resolved
@@ -301,19 +301,10 @@
     //final long time = System.currentTimeMillis();
     JComponent panel = createCenterPanel();
     MnemonicHelper.init(panel);
-    myPopup = JBPopupFactory.getInstance().createComponentPopupBuilder(panel, null)
-      .setTitle(myTitle)
-      .setResizable(true)
-      .setModalContext(false)
-      .setFocusable(true)
-      .setRequestFocus(true)
-      .setMovable(true)
-      .setBelongsToGlobalPopupStack(true)
-      //.setCancelOnClickOutside(false) //for debug and snapshots
-      .setCancelKeyEnabled(false)
-      .setDimensionServiceKey(null, getDimensionServiceKey(), true)
-      .setCancelCallback(() -> myCanClose)
-      .createPopup();
+    myPopup =
+      JBPopupFactory.getInstance().createComponentPopupBuilder(panel, null).setTitle(myTitle).setResizable(true).setModalContext(false).setFocusable(true).setRequestFocus(true).setMovable(true).setBelongsToGlobalPopupStack(true)
+        //.setCancelOnClickOutside(false) //for debug and snapshots
+        .setCancelKeyEnabled(false).setDimensionServiceKey(null, getDimensionServiceKey(), true).setCancelCallback(() -> myCanClose).createPopup();
 
     myTree.addTreeSelectionListener(new TreeSelectionListener() {
       @Override
@@ -338,17 +329,9 @@
     });
     myTree.getEmptyText().setText("Loading...");
     myPopup.showCenteredInCurrentWindow(myProject);
-
-<<<<<<< HEAD
-    if(myPopup instanceof AbstractPopup) {
+    if (myPopup instanceof AbstractPopup) {
       ((AbstractPopup)myPopup).setShowHints(true);
     }
-    if (shouldSetWidth) {
-      myPopup.setSize(new Dimension(myPreferredWidth + 10, myPopup.getSize().height));
-    }
-=======
-    ((AbstractPopup)myPopup).setShowHints(true);
->>>>>>> 9b4896ae
 
     IdeFocusManager.getInstance(myProject).requestFocus(myTree, true);
     Window window = SwingUtilities.windowForComponent(myPopup.getContent());
@@ -361,18 +344,12 @@
       public void windowLostFocus(WindowEvent e) {
         myPopup.cancel();
       }
-<<<<<<< HEAD
-    });
-    rebuildTree();
-  }
-
-  protected void rebuildTree() {
-=======
     };
     window.addWindowFocusListener(windowFocusListener);
     Disposer.register(myPopup, () -> window.removeWindowFocusListener(windowFocusListener));
-
->>>>>>> 9b4896ae
+    rebuildTree();
+  }
+  protected void rebuildTree() {
     ApplicationManager.getApplication().executeOnPooledThread(() -> {
       ApplicationManager.getApplication().runReadAction(() -> myFilteringStructure.rebuild());
 
