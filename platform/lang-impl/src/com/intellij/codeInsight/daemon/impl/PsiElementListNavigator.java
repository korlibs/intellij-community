/*
 * Copyright 2000-2016 JetBrains s.r.o.
 *
 * Licensed under the Apache License, Version 2.0 (the "License");
 * you may not use this file except in compliance with the License.
 * You may obtain a copy of the License at
 *
 * http://www.apache.org/licenses/LICENSE-2.0
 *
 * Unless required by applicable law or agreed to in writing, software
 * distributed under the License is distributed on an "AS IS" BASIS,
 * WITHOUT WARRANTIES OR CONDITIONS OF ANY KIND, either express or implied.
 * See the License for the specific language governing permissions and
 * limitations under the License.
 */

package com.intellij.codeInsight.daemon.impl;

import com.intellij.codeInsight.navigation.ListBackgroundUpdaterTask;
import com.intellij.find.FindUtil;
import com.intellij.ide.PsiCopyPasteManager;
import com.intellij.ide.util.PsiElementListCellRenderer;
import com.intellij.openapi.Disposable;
import com.intellij.openapi.diagnostic.Logger;
import com.intellij.openapi.editor.Editor;
import com.intellij.openapi.editor.ex.util.EditorUtil;
import com.intellij.openapi.progress.ProgressManager;
import com.intellij.openapi.ui.popup.IPopupChooserBuilder;
import com.intellij.openapi.ui.popup.JBPopup;
import com.intellij.openapi.ui.popup.JBPopupFactory;
import com.intellij.openapi.util.Ref;
import com.intellij.psi.NavigatablePsiElement;
import com.intellij.psi.PsiElement;
import com.intellij.ui.CollectionListModel;
import com.intellij.ui.awt.RelativePoint;
import com.intellij.ui.components.JBList;
import com.intellij.ui.popup.HintUpdateSupply;
import com.intellij.usages.UsageView;
import com.intellij.util.Alarm;
import com.intellij.util.ArrayUtil;
import com.intellij.util.Consumer;
import org.jetbrains.annotations.NotNull;
import org.jetbrains.annotations.Nullable;

import javax.swing.*;
import java.awt.datatransfer.Transferable;
import java.awt.event.MouseEvent;
import java.util.List;

public class PsiElementListNavigator {
  private static final Logger LOG = Logger.getInstance("#com.intellij.codeInsight.daemon.impl.PsiElementListNavigator");

  private PsiElementListNavigator() {
  }

  public static void openTargets(MouseEvent e, NavigatablePsiElement[] targets, String title, final String findUsagesTitle, ListCellRenderer listRenderer) {
    openTargets(e, targets, title, findUsagesTitle, listRenderer, null);
  }

  public static void openTargets(MouseEvent e,
                                 NavigatablePsiElement[] targets,
                                 String title,
                                 final String findUsagesTitle,
                                 ListCellRenderer listRenderer,
                                 @Nullable ListBackgroundUpdaterTask listUpdaterTask) {
    JBPopup popup = navigateOrCreatePopup(targets, title, findUsagesTitle, listRenderer, listUpdaterTask);
    if (popup != null) {
      RelativePoint point = new RelativePoint(e);
      if (listUpdaterTask != null) {
<<<<<<< HEAD
        Alarm alarm = new Alarm(popup);
        alarm.addRequest(() -> popup.show(point), 300);
        ProgressManager.getInstance().run(listUpdaterTask);
=======
        runActionAndListUpdaterTask(popup, () -> popup.show(new RelativePoint(e)), listUpdaterTask);
>>>>>>> 76f5832e
      }
      else {
        popup.show(point);
      }
    }
  }

  public static void openTargets(Editor e, NavigatablePsiElement[] targets, String title, final String findUsagesTitle, ListCellRenderer listRenderer) {
    openTargets(e, targets, title, findUsagesTitle, listRenderer, null);
  }

  public static void openTargets(Editor e, NavigatablePsiElement[] targets, String title, final String findUsagesTitle,
                                 ListCellRenderer listRenderer, @Nullable ListBackgroundUpdaterTask listUpdaterTask) {
    final JBPopup popup = navigateOrCreatePopup(targets, title, findUsagesTitle, listRenderer, listUpdaterTask);
    if (popup != null) {
      if (listUpdaterTask != null) {
        runActionAndListUpdaterTask(popup, () -> popup.showInBestPositionFor(e), listUpdaterTask);
      }
      else {
        popup.showInBestPositionFor(e);
      }
    }
  }

  /**
   * @see #navigateOrCreatePopup(NavigatablePsiElement[], String, String, ListCellRenderer, ListBackgroundUpdaterTask, Consumer)
   */
  private static void runActionAndListUpdaterTask(@NotNull Disposable popup, @NotNull Runnable action,
                                                  @NotNull ListBackgroundUpdaterTask listUpdaterTask) {
    Alarm alarm = new Alarm(popup);
    alarm.addRequest(action, 300);
    ProgressManager.getInstance().run(listUpdaterTask);
  }

  @Nullable
  private static JBPopup navigateOrCreatePopup(final NavigatablePsiElement[] targets,
                                               final String title,
                                               final String findUsagesTitle,
                                               final ListCellRenderer listRenderer,
                                               @Nullable final ListBackgroundUpdaterTask listUpdaterTask) {
    return navigateOrCreatePopup(targets, title, findUsagesTitle, listRenderer, listUpdaterTask, selectedElements -> {
      for (Object element : selectedElements) {
        PsiElement selected = (PsiElement)element;
        if (selected.isValid()) {
          ((NavigatablePsiElement)selected).navigate(true);
        }
      }
    });
  }

  /**
   * listUpdaterTask should be started after alarm is initialized so one-item popup won't blink
   */
  @Nullable
  public static JBPopup navigateOrCreatePopup(@NotNull final NavigatablePsiElement[] targets,
                                              final String title,
                                              final String findUsagesTitle,
                                              final ListCellRenderer listRenderer,
                                              @Nullable final ListBackgroundUpdaterTask listUpdaterTask,
                                              @NotNull final Consumer<Object[]> consumer) {
    if (targets.length == 0) return null;
    if (targets.length == 1 && (listUpdaterTask == null || listUpdaterTask.isFinished())) {
      consumer.consume(targets);
      return null;
    }
    final CollectionListModel<NavigatablePsiElement> model = new CollectionListModel<>(targets);
    final JBList<NavigatablePsiElement> list = new JBList<>(model);
    HintUpdateSupply.installSimpleHintUpdateSupply(list);

    list.setTransferHandler(new TransferHandler(){
      @Nullable
      @Override
      protected Transferable createTransferable(JComponent c) {
        final Object[] selectedValues = list.getSelectedValues();
        final PsiElement[] copy = new PsiElement[selectedValues.length];
        for (int i = 0; i < selectedValues.length; i++) {
          copy[i] = (PsiElement)selectedValues[i];
        }
        return new PsiCopyPasteManager.MyTransferable(copy);
      }

      @Override
      public int getSourceActions(JComponent c) {
        return COPY;
      }
    });

    list.setCellRenderer(listRenderer);
    list.setFont(EditorUtil.getEditorFont());

    final IPopupChooserBuilder<NavigatablePsiElement> builder = JBPopupFactory.getInstance().createPopupChooserBuilder(list);
    if (listRenderer instanceof PsiElementListCellRenderer) {
      ((PsiElementListCellRenderer)listRenderer).installSpeedSearch(builder);
    }

    IPopupChooserBuilder<NavigatablePsiElement> popupChooserBuilder = builder.
      setTitle(title).
      setMovable(true).
      setResizable(true).
      setItemsChoosenCallback(selectedValues -> {
        consumer.consume(ArrayUtil.toObjectArray(selectedValues));
      }).
      setCancelCallback(() -> {
        HintUpdateSupply.hideHint(list);
        if (listUpdaterTask != null) {
          listUpdaterTask.cancelTask();
        }
        return true;
      });
    final Ref<UsageView> usageView = new Ref<>();
    if (findUsagesTitle != null) {
      popupChooserBuilder = popupChooserBuilder.setCouldPin(popup -> {
        final List<NavigatablePsiElement> items = model.getItems();
        usageView.set(FindUtil.showInUsageView(null, items.toArray(PsiElement.EMPTY_ARRAY), findUsagesTitle, targets[0].getProject()));
        popup.cancel();
        return false;
      });
    }

    final JBPopup popup = popupChooserBuilder.createPopup();

    builder.getScrollPane().setBorder(null);
    builder.getScrollPane().setViewportBorder(null);

    if (listUpdaterTask != null) {
      listUpdaterTask.init(popup, list, usageView);
    }
    return popup;
  }
}<|MERGE_RESOLUTION|>--- conflicted
+++ resolved
@@ -67,13 +67,7 @@
     if (popup != null) {
       RelativePoint point = new RelativePoint(e);
       if (listUpdaterTask != null) {
-<<<<<<< HEAD
-        Alarm alarm = new Alarm(popup);
-        alarm.addRequest(() -> popup.show(point), 300);
-        ProgressManager.getInstance().run(listUpdaterTask);
-=======
-        runActionAndListUpdaterTask(popup, () -> popup.show(new RelativePoint(e)), listUpdaterTask);
->>>>>>> 76f5832e
+        runActionAndListUpdaterTask(popup, () -> popup.show(point), listUpdaterTask);
       }
       else {
         popup.show(point);
