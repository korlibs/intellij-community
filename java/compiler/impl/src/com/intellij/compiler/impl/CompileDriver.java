--- conflicted
+++ resolved
@@ -124,7 +124,7 @@
 
     final CompilerTaskBase
       task = CompilerTaskFactory.SERVICE.getInstance(myProject)
-      .createCompilerTask("Classes up-to-date check", true, false, false, isCompilationStartedAutomatically(scope));
+      .createCompilerTask("Classes up-to-date check", true, false, false, isCompilationStartedAutomatically(scope), false);
     final CompileContextImpl compileContext = new CompileContextImpl(myProject, task, scope, true, false);
 
     final Ref<ExitStatus> result = new Ref<>();
@@ -393,13 +393,13 @@
 
     final String contentName = CompilerBundle.message(forceCompile ? "compiler.content.name.compile" : "compiler.content.name.make");
     final boolean isUnitTestMode = ApplicationManager.getApplication().isUnitTestMode();
-<<<<<<< HEAD
     final CompilerTaskBase compileTask = CompilerTaskFactory.SERVICE.getInstance(myProject)
-        .createCompilerTask(contentName, isUnitTestMode, true, true, isCompilationStartedAutomatically(scope));
-=======
-    final CompilerTask compileTask = new CompilerTask(myProject, contentName, isUnitTestMode, !withModalProgress, true,
-                                                      isCompilationStartedAutomatically(scope), withModalProgress);
->>>>>>> 76f5832e
+        .createCompilerTask(contentName,
+                            isUnitTestMode,
+                            !withModalProgress,
+                            true,
+                            isCompilationStartedAutomatically(scope),
+                            withModalProgress);
 
     StatusBar.Info.set("", myProject, "Compiler");
     // ensure the project model seen by build process is up-to-date
@@ -581,7 +581,12 @@
 
   public void executeCompileTask(final CompileTask task, final CompileScope scope, final String contentName, final Runnable onTaskFinished) {
     final CompilerTaskBase progressManagerTask =
-      CompilerTaskFactory.SERVICE.getInstance(myProject).createCompilerTask(contentName, false, false, true, isCompilationStartedAutomatically(scope));
+      CompilerTaskFactory.SERVICE.getInstance(myProject).createCompilerTask(contentName,
+                                                                            false,
+                                                                            false,
+                                                                            true,
+                                                                            isCompilationStartedAutomatically(scope),
+                                                                            false);
     final CompileContextImpl compileContext = new CompileContextImpl(myProject, progressManagerTask, scope, false, false);
 
     FileDocumentManager.getInstance().saveAllDocuments();
