/*
 * Copyright 2000-2017 JetBrains s.r.o.
 *
 * Licensed under the Apache License, Version 2.0 (the "License");
 * you may not use this file except in compliance with the License.
 * You may obtain a copy of the License at
 *
 * http://www.apache.org/licenses/LICENSE-2.0
 *
 * Unless required by applicable law or agreed to in writing, software
 * distributed under the License is distributed on an "AS IS" BASIS,
 * WITHOUT WARRANTIES OR CONDITIONS OF ANY KIND, either express or implied.
 * See the License for the specific language governing permissions and
 * limitations under the License.
 */
package com.intellij.internal.statistic.libraryJar;

import com.intellij.facet.frameworks.LibrariesDownloadConnectionService;
import com.intellij.internal.statistic.utils.StatisticsUploadAssistant;
import com.intellij.openapi.application.Application;
import com.intellij.openapi.application.ApplicationManager;
import com.intellij.openapi.project.DumbAware;
import com.intellij.openapi.project.Project;
import com.intellij.openapi.startup.StartupActivity;
import com.intellij.openapi.util.text.StringUtil;
import com.intellij.util.net.HttpConfigurable;
import com.intellij.util.xmlb.XmlSerializationException;
import com.intellij.util.xmlb.XmlSerializer;
import org.jetbrains.annotations.NotNull;
import org.jetbrains.annotations.Nullable;

import java.io.IOException;
import java.net.URL;

/**
 * @author Ivan Chirkov
 */
public class LibraryJarStatisticsService implements DumbAware {

  private static final String FILE_NAME = "statistics/library-jar-statistics.xml";

  private static final LibraryJarStatisticsService ourInstance = new LibraryJarStatisticsService();
  private LibraryJarDescriptor[] ourDescriptors;

  @NotNull
  public static LibraryJarStatisticsService getInstance() {
    return ourInstance;
  }

  @NotNull
  public LibraryJarDescriptor[] getTechnologyDescriptors() {
    if (ourDescriptors == null) {
      if (!StatisticsUploadAssistant.isSendAllowed()) return LibraryJarDescriptor.EMPTY;
      final URL url = createVersionsUrl();
      if (url == null) return LibraryJarDescriptor.EMPTY;
      final LibraryJarDescriptors descriptors = deserialize(url);
      ourDescriptors = descriptors == null ? LibraryJarDescriptor.EMPTY : descriptors.getDescriptors();
    }
    return ourDescriptors;
  }

  @Nullable
  private static LibraryJarDescriptors deserialize(@Nullable URL url) {
    if (url == null) return null;

    LibraryJarDescriptors libraryJarDescriptors = null;
    try {
      libraryJarDescriptors = XmlSerializer.deserialize(url, LibraryJarDescriptors.class);
    }
    catch (XmlSerializationException e) {
      //
    }
    return libraryJarDescriptors;
  }

  @Nullable
  private static URL createVersionsUrl() {
    final String serviceUrl = LibrariesDownloadConnectionService.getInstance().getServiceUrl();
    if (StringUtil.isNotEmpty(serviceUrl)) {
      try {
        final String url = serviceUrl + "/" + FILE_NAME;
        HttpConfigurable.getInstance().prepareURL(url);

        return new URL(url);
      }
      catch (IOException e) {
        // no route to host, unknown host, malformed url, etc.
      }
    }

    return null;
  }
<<<<<<< HEAD

  @Override
  public void runActivity(@NotNull Project project) {
    final Application application = ApplicationManager.getApplication();
    if (application.isUnitTestMode() || (application.isHeadlessEnvironment() && !application.isOnAir())) return;
    ApplicationManager.getApplication().executeOnPooledThread((Runnable)() -> getInstance().getTechnologyDescriptors());
  }
=======
>>>>>>> 38dd8b9a
}<|MERGE_RESOLUTION|>--- conflicted
+++ resolved
@@ -90,14 +90,4 @@
 
     return null;
   }
-<<<<<<< HEAD
-
-  @Override
-  public void runActivity(@NotNull Project project) {
-    final Application application = ApplicationManager.getApplication();
-    if (application.isUnitTestMode() || (application.isHeadlessEnvironment() && !application.isOnAir())) return;
-    ApplicationManager.getApplication().executeOnPooledThread((Runnable)() -> getInstance().getTechnologyDescriptors());
-  }
-=======
->>>>>>> 38dd8b9a
 }