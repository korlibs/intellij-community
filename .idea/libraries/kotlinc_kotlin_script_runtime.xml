<component name="libraryTable">
<<<<<<< HEAD
  <library name="kotlinc.kotlin-script-runtime" type="repository">
    <properties maven-id="org.jetbrains.kotlin:kotlin-script-runtime:2.0.0-dev-8733">
      <verification>
        <artifact url="file://$MAVEN_REPOSITORY$/org/jetbrains/kotlin/kotlin-script-runtime/2.0.0-dev-8733/kotlin-script-runtime-2.0.0-dev-8733.jar">
          <sha256sum>e9bba5a39b17e93183562ddae4c80ffb8ee449c8482201b1c14f87e2304ff980</sha256sum>
        </artifact>
      </verification>
    </properties>
    <CLASSES>
      <root url="jar://$MAVEN_REPOSITORY$/org/jetbrains/kotlin/kotlin-script-runtime/2.0.0-dev-8733/kotlin-script-runtime-2.0.0-dev-8733.jar!/" />
    </CLASSES>
    <JAVADOC />
    <SOURCES>
      <root url="jar://$MAVEN_REPOSITORY$/org/jetbrains/kotlin/kotlin-script-runtime/2.0.0-dev-8733/kotlin-script-runtime-2.0.0-dev-8733-sources.jar!/" />
=======
  <library name="kotlinc.kotlin-script-runtime">
    <CLASSES>
      <root url="jar://$PROJECT_DIR$/../build/repo/org/jetbrains/kotlin/kotlin-script-runtime/2.0.255-dev-255/kotlin-script-runtime-2.0.255-dev-255.jar!/" />
    </CLASSES>
    <JAVADOC />
    <SOURCES>
      <root url="jar://$PROJECT_DIR$/../build/repo/org/jetbrains/kotlin/kotlin-script-runtime/2.0.255-dev-255/kotlin-script-runtime-2.0.255-dev-255-sources.jar!/" />
>>>>>>> 2edf2c5a
    </SOURCES>
  </library>
</component><|MERGE_RESOLUTION|>--- conflicted
+++ resolved
@@ -1,20 +1,4 @@
 <component name="libraryTable">
-<<<<<<< HEAD
-  <library name="kotlinc.kotlin-script-runtime" type="repository">
-    <properties maven-id="org.jetbrains.kotlin:kotlin-script-runtime:2.0.0-dev-8733">
-      <verification>
-        <artifact url="file://$MAVEN_REPOSITORY$/org/jetbrains/kotlin/kotlin-script-runtime/2.0.0-dev-8733/kotlin-script-runtime-2.0.0-dev-8733.jar">
-          <sha256sum>e9bba5a39b17e93183562ddae4c80ffb8ee449c8482201b1c14f87e2304ff980</sha256sum>
-        </artifact>
-      </verification>
-    </properties>
-    <CLASSES>
-      <root url="jar://$MAVEN_REPOSITORY$/org/jetbrains/kotlin/kotlin-script-runtime/2.0.0-dev-8733/kotlin-script-runtime-2.0.0-dev-8733.jar!/" />
-    </CLASSES>
-    <JAVADOC />
-    <SOURCES>
-      <root url="jar://$MAVEN_REPOSITORY$/org/jetbrains/kotlin/kotlin-script-runtime/2.0.0-dev-8733/kotlin-script-runtime-2.0.0-dev-8733-sources.jar!/" />
-=======
   <library name="kotlinc.kotlin-script-runtime">
     <CLASSES>
       <root url="jar://$PROJECT_DIR$/../build/repo/org/jetbrains/kotlin/kotlin-script-runtime/2.0.255-dev-255/kotlin-script-runtime-2.0.255-dev-255.jar!/" />
@@ -22,7 +6,6 @@
     <JAVADOC />
     <SOURCES>
       <root url="jar://$PROJECT_DIR$/../build/repo/org/jetbrains/kotlin/kotlin-script-runtime/2.0.255-dev-255/kotlin-script-runtime-2.0.255-dev-255-sources.jar!/" />
->>>>>>> 2edf2c5a
     </SOURCES>
   </library>
 </component>