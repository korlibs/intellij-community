--- conflicted
+++ resolved
@@ -17,15 +17,14 @@
       <option name="url" value="https://jetbrains.bintray.com/intellij-third-party-dependencies" />
     </remote-repository>
     <remote-repository>
-<<<<<<< HEAD
       <option name="id" value="jcenter"/>
       <option name="name" value="JCenter on Bintray"/>
       <option name="url" value="https://jcenter.bintray.com"/>
-=======
+    </remote-repository>
+    <remote-repository>
       <option name="id" value="18c13506-e994-44b4-9eef-4e6ec3262e15" />
       <option name="name" value="18c13506-e994-44b4-9eef-4e6ec3262e15" />
       <option name="url" value="https://dl.google.com/dl/android/maven2" />
->>>>>>> 84d8cc86
     </remote-repository>
   </component>
 </project>