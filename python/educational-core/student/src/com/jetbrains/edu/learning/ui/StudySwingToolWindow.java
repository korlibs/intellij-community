--- conflicted
+++ resolved
@@ -62,11 +62,7 @@
     return scrollPane;
   }
 
-<<<<<<< HEAD
-  public void setTaskText(@NotNull String text) {
-=======
-  public void setText(String text) {
->>>>>>> ae0c6009
+  public void setText(@NotNull String text) {
     myTaskTextPane.setText(text);
   }
 }
