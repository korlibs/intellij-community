package com.jetbrains.python.codeInsight.completion

import com.intellij.codeInsight.completion.*
import com.intellij.codeInsight.lookup.LookupElement
import com.intellij.codeInsight.lookup.LookupElementBuilder
import com.intellij.codeInsight.lookup.LookupElementDecorator
import com.intellij.openapi.command.WriteCommandAction
import com.intellij.openapi.progress.ProgressManager
import com.intellij.openapi.util.Key
import com.intellij.patterns.PatternCondition
import com.intellij.patterns.PlatformPatterns.psiElement
import com.intellij.psi.PsiDocumentManager
import com.intellij.psi.PsiElement
import com.intellij.psi.PsiFileSystemItem
import com.intellij.psi.PsiNamedElement
import com.intellij.psi.util.QualifiedName
import com.intellij.util.ProcessingContext
import com.intellij.util.Processor
import com.jetbrains.python.PyTokenTypes
import com.jetbrains.python.PythonRuntimeService
import com.jetbrains.python.codeInsight.dataflow.scope.ScopeUtil
import com.jetbrains.python.codeInsight.imports.AddImportHelper
import com.jetbrains.python.inspections.unresolvedReference.PyPackageAliasesProvider
import com.jetbrains.python.psi.*
import com.jetbrains.python.psi.resolve.PyResolveUtil
import com.jetbrains.python.psi.search.PySearchUtilBase
import com.jetbrains.python.psi.stubs.PyModuleNameIndex
import com.jetbrains.python.psi.stubs.PyQualifiedNameCompletionMatcher
import com.jetbrains.python.psi.stubs.PyQualifiedNameCompletionMatcher.QualifiedNameMatcher
import com.jetbrains.python.psi.types.PyModuleType

class PyUnresolvedModuleAttributeCompletionContributor : CompletionContributor() {

  private companion object {
    val UNRESOLVED_FIRST_COMPONENT = object : PatternCondition<PyReferenceExpression>("unresolved first component") {
      override fun accepts(expression: PyReferenceExpression, context: ProcessingContext): Boolean {
        val qualifier = context.get(REFERENCE_QUALIFIER)
        val qualifiersFirstComponent = qualifier.firstComponent ?: return false
        val scopeOwner = ScopeUtil.getScopeOwner(expression) ?: return false
        return PyResolveUtil.resolveLocally(scopeOwner, qualifiersFirstComponent).isEmpty()
      }
    }

    val QUALIFIED_REFERENCE_EXPRESSION = psiElement(PyTokenTypes.IDENTIFIER).withParent(
      psiElement(PyReferenceExpression::class.java)
        .andNot(psiElement().inside(PyImportStatementBase::class.java))
        .with(object : PatternCondition<PyReferenceExpression>("plain qualified name") {
          override fun accepts(expression: PyReferenceExpression, context: ProcessingContext): Boolean {
            if (!expression.isQualified) return false
            val qualifiedName = expression.asQualifiedName() ?: return false
            context.put(REFERENCE_QUALIFIER, qualifiedName.removeLastComponent())
            return true
          }
        })
        .with(UNRESOLVED_FIRST_COMPONENT)
    )

    val REFERENCE_QUALIFIER: Key<QualifiedName> = Key.create("QUALIFIER")

    private val functionInsertHandler: InsertHandler<LookupElement> = object : PyFunctionInsertHandler() {
      override fun handleInsert(context: InsertionContext, item: LookupElement) {
        val tailOffset = context.tailOffset - 1
        super.handleInsert(context, item)  // adds parentheses, modifies tail offset
        context.commitDocument()
        addImportForLookupElement(context, item, tailOffset)
      }
    }

    private val importingInsertHandler: InsertHandler<LookupElement> = InsertHandler { context, item ->
      addImportForLookupElement(context, item, context.tailOffset - 1)
    }

    private fun addImportForLookupElement(context: InsertionContext, item: LookupElement, tailOffset: Int) {
      val manager = PsiDocumentManager.getInstance(context.project)
      val document = manager.getDocument(context.file)
      if (document != null) {
        manager.commitDocument(document)
      }
      val ref = context.file.findReferenceAt(tailOffset)

      WriteCommandAction.writeCommandAction(context.project, context.file).run<RuntimeException> {
        val psiElement = item.psiElement
        if (psiElement is PsiNamedElement && psiElement.containingFile != null) {
          val name = QualifiedName.fromDottedString(item.lookupString).removeLastComponent().toString()
          val packageNameForAlias = PyPackageAliasesProvider.commonImportAliases[name]
          val nameToImport = packageNameForAlias ?: name
          AddImportHelper.addImportStatement(context.file, nameToImport, if (packageNameForAlias != null) name else null,
                                             AddImportHelper.getImportPriority(context.file, psiElement.containingFile),
                                             ref?.element as? PyElement)
        }
      }
    }

    private fun getInsertHandler(elementToInsert: PyElement, position: PsiElement): InsertHandler<LookupElement> {
      return if (elementToInsert is PyFunction && position.parent?.parent !is PyDecorator) functionInsertHandler
      else importingInsertHandler
    }
  }

  init {
    extend(CompletionType.BASIC, QUALIFIED_REFERENCE_EXPRESSION, object : CompletionProvider<CompletionParameters>() {
      override fun addCompletions(parameters: CompletionParameters, context: ProcessingContext, result: CompletionResultSet) {
        val originalReferenceExpr = parameters.originalPosition?.parent as? PyReferenceExpression
        // It cannot be checked in the pattern, because the default placeholder splits the reference, e.g. "foo.ba<caret>IntellijIdeaRulezzz z".
        val isOtherReferenceQualifier = originalReferenceExpr?.parent is PyReferenceExpression
        if (isOtherReferenceQualifier) return

        val project = parameters.position.project
        val attribute = result.prefixMatcher.prefix
        val qualifier = context.get(REFERENCE_QUALIFIER)
        val suggestedQualifiedNames = HashSet<String>()

        ProgressManager.checkCanceled()
        val qualifiedName = qualifier.append(attribute)
        val packageNameForAlias = PyPackageAliasesProvider.commonImportAliases[qualifier.toString()]
        val packageName = if (packageNameForAlias != null) QualifiedName.fromDottedString(packageNameForAlias) else qualifier
        val resultMatchingCompleteReference = result.withPrefixMatcher(QualifiedNameMatcher(qualifiedName))
<<<<<<< HEAD

        val availableModules = PyModuleNameIndex.findByQualifiedName(packageName, project,
                                                                     PySearchUtilBase.defaultSuggestionScope(parameters.originalFile))
=======
        val scope = PySearchUtilBase.defaultSuggestionScope(parameters.originalFile)

        val availableModules = PyModuleNameIndex.findByQualifiedName(packageName, project, scope)
>>>>>>> 7b9b8cc1
          .asSequence()

        if (packageNameForAlias == null) {
          availableModules.filter { PyUtil.isPackage(it) }
            .flatMap { PyModuleType.getSubModuleVariants(it.containingDirectory, it, null) }
            .filterNot { it.lookupString.startsWith('_') }
            .mapNotNull {
              val qualifiedNameToSuggest = "$qualifier.${it.lookupString}"
              if (suggestedQualifiedNames.add(qualifiedNameToSuggest)) {
                object : LookupElementDecorator<LookupElement>(it) {
                  override fun getLookupString(): String = qualifiedNameToSuggest
                  override fun getAllLookupStrings(): MutableSet<String> = mutableSetOf(lookupString)
                }
              }
              else null
            }
            .forEach { resultMatchingCompleteReference.addElement(it) }
        }

        availableModules.flatMap { it.iterateNames() }
          .filter { it.containingFile != null }
          .filterNot { it is PsiFileSystemItem }
          .filterNot { it.name == null || it.name!!.startsWith('_') }
<<<<<<< HEAD
          .filter { attribute.isEmpty() || resultMatchingCompleteReference.prefixMatcher.prefixMatches("$packageName.${it.name}") }
=======
          .filter { attribute.isEmpty() || resultMatchingCompleteReference.prefixMatcher.prefixMatches("$qualifier.${it.name}") }
>>>>>>> 7b9b8cc1
          .mapNotNull {
            if (suggestedQualifiedNames.add("$packageName.${it.name}")) {
              LookupElementBuilder.create(it, "$qualifier.${it.name}")
                .withIcon(it.getIcon(0))
                .withInsertHandler(getInsertHandler(it, parameters.position))
                .withTypeText(packageNameForAlias)
            }
            else null
          }
          .forEach { resultMatchingCompleteReference.addElement(it) }

        if (attribute.isEmpty()) {
          result.restartCompletionOnAnyPrefixChange()
          return
        }
        PyQualifiedNameCompletionMatcher.processMatchingExportedNames(
          qualifiedName, parameters.originalFile, scope,
          Processor {
            ProgressManager.checkCanceled()
            if (suggestedQualifiedNames.add(it.qualifiedName.toString())) {
              resultMatchingCompleteReference.addElement(LookupElementBuilder
                                                           .createWithSmartPointer(it.qualifiedName.toString(),
                                                                                   it.element)
                                                           .withIcon(it.element.getIcon(0))
                                                           .withInsertHandler(getInsertHandler(it.element, parameters.position)))
            }
            return@Processor true
          })
      }
    })
  }

  override fun fillCompletionVariants(parameters: CompletionParameters, result: CompletionResultSet) {
    if (PythonRuntimeService.getInstance().isInPydevConsole(parameters.originalFile)) {
      return
    }
    super.fillCompletionVariants(parameters, result)
  }
}<|MERGE_RESOLUTION|>--- conflicted
+++ resolved
@@ -115,15 +115,9 @@
         val packageNameForAlias = PyPackageAliasesProvider.commonImportAliases[qualifier.toString()]
         val packageName = if (packageNameForAlias != null) QualifiedName.fromDottedString(packageNameForAlias) else qualifier
         val resultMatchingCompleteReference = result.withPrefixMatcher(QualifiedNameMatcher(qualifiedName))
-<<<<<<< HEAD
-
-        val availableModules = PyModuleNameIndex.findByQualifiedName(packageName, project,
-                                                                     PySearchUtilBase.defaultSuggestionScope(parameters.originalFile))
-=======
         val scope = PySearchUtilBase.defaultSuggestionScope(parameters.originalFile)
 
         val availableModules = PyModuleNameIndex.findByQualifiedName(packageName, project, scope)
->>>>>>> 7b9b8cc1
           .asSequence()
 
         if (packageNameForAlias == null) {
@@ -147,11 +141,7 @@
           .filter { it.containingFile != null }
           .filterNot { it is PsiFileSystemItem }
           .filterNot { it.name == null || it.name!!.startsWith('_') }
-<<<<<<< HEAD
-          .filter { attribute.isEmpty() || resultMatchingCompleteReference.prefixMatcher.prefixMatches("$packageName.${it.name}") }
-=======
           .filter { attribute.isEmpty() || resultMatchingCompleteReference.prefixMatcher.prefixMatches("$qualifier.${it.name}") }
->>>>>>> 7b9b8cc1
           .mapNotNull {
             if (suggestedQualifiedNames.add("$packageName.${it.name}")) {
               LookupElementBuilder.create(it, "$qualifier.${it.name}")
