--- conflicted
+++ resolved
@@ -4,10 +4,7 @@
 import com.jetbrains.python.PythonLanguage
 import com.jetbrains.python.ift.lesson.assistance.PythonEditorCodingAssistanceLesson
 import com.jetbrains.python.ift.lesson.basic.PythonContextActionsLesson
-<<<<<<< HEAD
-=======
 import com.jetbrains.python.ift.lesson.basic.PythonSelectLesson
->>>>>>> 3f278d0e
 import com.jetbrains.python.ift.lesson.basic.PythonSurroundAndUnwrapLesson
 import com.jetbrains.python.ift.lesson.completion.*
 import com.jetbrains.python.ift.lesson.essensial.PythonOnboardingTour
@@ -58,11 +55,7 @@
       listOf(
         PythonContextActionsLesson(it),
         GotoActionLesson(it, lang, ls("Actions.py.sample")),
-<<<<<<< HEAD
-        SelectLesson(it, lang, ls("Selection.py.sample")),
-=======
         PythonSelectLesson(it),
->>>>>>> 3f278d0e
         SingleLineCommentLesson(it, lang, ls("Comment.py.sample")),
         DuplicateLesson(it, lang, ls("Duplicate.py.sample")),
         MoveLesson(it, lang, "accelerate", ls("Move.py.sample")),
